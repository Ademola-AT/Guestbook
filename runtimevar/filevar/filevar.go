--- conflicted
+++ resolved
@@ -44,20 +44,10 @@
 	"github.com/fsnotify/fsnotify"
 )
 
-<<<<<<< HEAD
-// NewVariable constructs a runtimevar.Variable object with this package as the driver
-// implementation.  The decoder argument allows users to dictate the decoding function to parse the
-// file as well as the type to unmarshal into.
-func NewVariable(file string, decoder *runtimevar.Decoder, opts *Options) (*runtimevar.Variable, error) {
-=======
-// defaultWait is the default value for WatchOptions.WaitTime.
-const defaultWait = 30 * time.Second
-
 // New constructs a runtimevar.Variable object with this package as the driver
 // implementation.  The decoder argument allows users to dictate the decoding function to parse the
 // file as well as the type to unmarshal into.
-func New(file string, decoder *runtimevar.Decoder, opts *WatchOptions) (*runtimevar.Variable, error) {
->>>>>>> 6d49472e
+func New(file string, decoder *runtimevar.Decoder, opts *Options) (*runtimevar.Variable, error) {
 	w, err := newWatcher(file, decoder, opts)
 	if err != nil {
 		return nil, err
