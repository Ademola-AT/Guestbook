--- conflicted
+++ resolved
@@ -158,20 +158,9 @@
 	for param := range q {
 		return nil, fmt.Errorf("open variable %v: invalid query parameter %q", u, param)
 	}
-<<<<<<< HEAD
 	rn, err := newResourceNameFromURL(u)
 	if err != nil {
 		return nil, fmt.Errorf("open variable %v: %v", u, err)
-=======
-	var rn ResourceName
-	rn.ProjectID = u.Host
-	if pathParts := strings.SplitN(strings.TrimPrefix(u.Path, "/"), "/", 2); len(pathParts) == 2 {
-		rn.Config = pathParts[0]
-		rn.Variable = pathParts[1]
-	}
-	if rn.ProjectID == "" || rn.Config == "" || rn.Variable == "" {
-		return nil, fmt.Errorf("open variable %v: URL is expected to have a non-empty Host (the project ID), and a Path with 2 non-empty elements (the key config and key name)", u)
->>>>>>> 3d3272d0
 	}
 	return NewVariable(o.Client, rn, decoder, &o.Options)
 }
