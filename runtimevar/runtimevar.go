// Copyright 2018 The Go Cloud Authors
//
// Licensed under the Apache License, Version 2.0 (the "License");
// you may not use this file except in compliance with the License.
// You may obtain a copy of the License at
//
//     https://www.apache.org/licenses/LICENSE-2.0
//
// Unless required by applicable law or agreed to in writing, software
// distributed under the License is distributed on an "AS IS" BASIS,
// WITHOUT WARRANTIES OR CONDITIONS OF ANY KIND, either express or implied.
// See the License for the specific language governing permissions and
// limtations under the License.

// Package runtimevar provides an interface for reading runtime variables and
// ability to detect changes and get updates on those variables.
package runtimevar // import "gocloud.dev/runtimevar"

import (
	"bytes"
	"context"
	"encoding/gob"
	"encoding/json"
	"reflect"
	"time"

	"gocloud.dev/runtimevar/driver"
)

// Snapshot contains a variable and metadata about it.
type Snapshot struct {
	// Value is an object containing a runtime variable  The type of
	// this object is set by the driver and it should always be the same type for the same Variable
	// object. A driver implementation can provide the ability to configure the object type and a
	// decoding scheme where variables are stored as bytes in the backend service.  Clients
	// should not mutate this object as it can be accessed by multiple goroutines.
	Value interface{}

	// UpdateTime is the time when the last changed was detected.
	UpdateTime time.Time
}

// Variable provides the ability to read runtime variables with its blocking Watch method.
type Variable struct {
	watcher  driver.Watcher
	nextCall time.Time
	prev     driver.State
}

// New constructs a Variable object given a driver.Watcher implementation.
func New(w driver.Watcher) *Variable {
	return &Variable{watcher: w}
}

// Watch blocks until there are variable changes, the Context's Done channel
// closes or a new error occurs.
//
// If the variable changes, the method returns a Snapshot object containing the
// updated value.
//
// If method returns an error, the returned Snapshot object is a zero value and cannot be used.
//
// The first call to this method should return the current variable unless there are errors in
// retrieving the value.
//
// Users should not call this method from multiple goroutines as implementations may not guarantee
// safety in data access.  It is typical to use only one goroutine calling this method in a loop.
//
// To stop this function from blocking, caller can passed in Context object constructed via
// WithCancel and call the cancel function.
func (c *Variable) Watch(ctx context.Context) (Snapshot, error) {
	for {
		wait := c.nextCall.Sub(time.Now())
		if wait > 0 {
			select {
			case <-ctx.Done():
				return Snapshot{}, ctx.Err()
			case <-time.After(wait):
				// Continue.
			}
		}

		cur, wait := c.watcher.WatchVariable(ctx, c.prev)
		c.nextCall = time.Now().Add(wait)
		if cur == nil {
			// No change.
			continue
		}
		// Something new to return!
		c.prev = cur
		v, err := cur.Value()
		if err != nil {
			return Snapshot{}, wrapError(err)
		}
		return Snapshot{Value: v, UpdateTime: cur.UpdateTime()}, nil
	}
}

// Close cleans up any resources used by the Variable object.
func (c *Variable) Close() error {
	err := c.watcher.Close()
	return wrapError(err)
}

// wrappedError is used to wrap all errors returned by drivers so that users
// are not given access to provider-specific errors.
type wrappedError struct {
	err error
}

func wrapError(err error) error {
	if err == nil {
		return nil
	}
	return &wrappedError{err: err}
}

func (w *wrappedError) Error() string {
	return "runtimevar: " + w.err.Error()
}

// Decode is a function type for unmarshaling/decoding a slice of bytes into
// an arbitrary type. Decode functions are used when creating a Decoder via
// NewDecoder. This package provides common Decode functions including
// GobDecode and JSONDecode.
type Decode func([]byte, interface{}) error

// Decoder decodes a slice of bytes into a particular Go object.
//
// This package provides some common Decoders that you can use directly,
// including StringDecoder and BytesDecoder. You can also NewDecoder to
// construct other Decoders.
type Decoder struct {
<<<<<<< HEAD
	Type reflect.Type
	Func Decode
=======
	typ reflect.Type
	// Func is a Decode function.
	fn Decode
>>>>>>> fe979735
}

// NewDecoder returns a Decoder that uses fn to decode a slice of bytes into
// an object of type obj.
//
// This package provides some common Decode functions, including JSONDecode
// and GobDecode, which can be passed to this function to create Decoders for
// JSON and gob values.
func NewDecoder(obj interface{}, fn Decode) *Decoder {
	return &Decoder{
		typ: reflect.TypeOf(obj),
		fn:  fn,
	}
}

// Decode decodes b into a new instance of the target type.
func (d *Decoder) Decode(b []byte) (interface{}, error) {
	nv := reflect.New(d.typ).Interface()
	if err := d.fn(b, nv); err != nil {
		return nil, err
	}
	ptr := reflect.ValueOf(nv)
	return ptr.Elem().Interface(), nil
}

var (
<<<<<<< HEAD
	// StringDecoder decodes into strings.
	StringDecoder = &Decoder{
		Type: reflect.TypeOf(""),
		Func: stringDecode,
	}

	// BytesDecoder copies the slice of bytes.
	BytesDecoder = &Decoder{
		Type: reflect.TypeOf([]byte{}),
		Func: bytesDecode,
	}
=======
	StringDecoder = NewDecoder("", stringDecode)

	BytesDecoder = NewDecoder([]byte{}, bytesDecode)
)
>>>>>>> fe979735

	// JSONDecode can be passed to NewDecoder when decoding JSON (https://golang.org/pkg/encoding/json/).
	JSONDecode = json.Unmarshal
)

// GobDecode can be passed to NewDecoder when decoding gobs (https://golang.org/pkg/encoding/gob/).
func GobDecode(data []byte, obj interface{}) error {
	return gob.NewDecoder(bytes.NewBuffer(data)).Decode(obj)
}

func stringDecode(b []byte, obj interface{}) error {
	v := obj.(*string)
	*v = string(b)
	return nil
}

func bytesDecode(b []byte, obj interface{}) error {
	v := obj.(*[]byte)
	*v = b[:]
	return nil
}<|MERGE_RESOLUTION|>--- conflicted
+++ resolved
@@ -131,14 +131,8 @@
 // including StringDecoder and BytesDecoder. You can also NewDecoder to
 // construct other Decoders.
 type Decoder struct {
-<<<<<<< HEAD
-	Type reflect.Type
-	Func Decode
-=======
 	typ reflect.Type
-	// Func is a Decode function.
 	fn Decode
->>>>>>> fe979735
 }
 
 // NewDecoder returns a Decoder that uses fn to decode a slice of bytes into
@@ -165,24 +159,11 @@
 }
 
 var (
-<<<<<<< HEAD
 	// StringDecoder decodes into strings.
-	StringDecoder = &Decoder{
-		Type: reflect.TypeOf(""),
-		Func: stringDecode,
-	}
+	StringDecoder = NewDecoder("", stringDecode)
 
 	// BytesDecoder copies the slice of bytes.
-	BytesDecoder = &Decoder{
-		Type: reflect.TypeOf([]byte{}),
-		Func: bytesDecode,
-	}
-=======
-	StringDecoder = NewDecoder("", stringDecode)
-
 	BytesDecoder = NewDecoder([]byte{}, bytesDecode)
-)
->>>>>>> fe979735
 
 	// JSONDecode can be passed to NewDecoder when decoding JSON (https://golang.org/pkg/encoding/json/).
 	JSONDecode = json.Unmarshal
