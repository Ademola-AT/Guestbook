// Copyright 2018 The Go Cloud Authors
//
// Licensed under the Apache License, Version 2.0 (the "License");
// you may not use this file except in compliance with the License.
// You may obtain a copy of the License at
//
//     https://www.apache.org/licenses/LICENSE-2.0
//
// Unless required by applicable law or agreed to in writing, software
// distributed under the License is distributed on an "AS IS" BASIS,
// WITHOUT WARRANTIES OR CONDITIONS OF ANY KIND, either express or implied.
// See the License for the specific language governing permissions and
// limitations under the License.

// Package gcsblob provides an implementation of blob that uses GCS.
//
// It exposes the following types for As:
// Bucket: *storage.Client
// ListObject: storage.ObjectAttrs
// ListOptions.BeforeList: *storage.Query
// Reader: storage.Reader
// Attributes: storage.ObjectAttrs
// WriterOptions.BeforeWrite: *storage.Writer
package gcsblob

import (
	"context"
	"fmt"
	"io"
	"io/ioutil"
	"sort"
	"strings"
	"time"

	"github.com/google/go-cloud/blob"
	"github.com/google/go-cloud/blob/driver"
	"github.com/google/go-cloud/gcp"

	"cloud.google.com/go/storage"
	"google.golang.org/api/googleapi"
	"google.golang.org/api/iterator"
	"google.golang.org/api/option"
)

const defaultPageSize = 1000

// Options sets options for constructing a *blob.Bucket backed by GCS.
type Options struct {
	// GoogleAccessID represents the authorizer for SignedURL.
	// Required to use SignedURL.
	// See https://godoc.org/cloud.google.com/go/storage#SignedURLOptions.
	GoogleAccessID string

	// PrivateKey is the Google service account private key.
	// Exactly one of PrivateKey or SignBytes must be non-nil to use SignedURL.
	// See https://godoc.org/cloud.google.com/go/storage#SignedURLOptions.
	PrivateKey []byte

	// SignBytes is a function for implementing custom signing.
	// Exactly one of PrivateKey or SignBytes must be non-nil to use SignedURL.
	// See https://godoc.org/cloud.google.com/go/storage#SignedURLOptions.
	SignBytes func([]byte) ([]byte, error)
}

// OpenBucket returns a GCS Bucket that communicates using the given HTTP client.
func OpenBucket(ctx context.Context, bucketName string, client *gcp.HTTPClient, opts *Options) (*blob.Bucket, error) {
	if client == nil {
		return nil, fmt.Errorf("OpenBucket requires an HTTP client")
	}
	c, err := storage.NewClient(ctx, option.WithHTTPClient(&client.Client))
	if err != nil {
		return nil, err
	}
	if opts == nil {
		opts = &Options{}
	}
	return blob.NewBucket(&bucket{name: bucketName, client: c, opts: opts}), nil
}

// bucket represents a GCS bucket, which handles read, write and delete operations
// on objects within it.
type bucket struct {
	name   string
	client *storage.Client
	opts   *Options
}

var emptyBody = ioutil.NopCloser(strings.NewReader(""))

// reader reads a GCS object. It implements driver.Reader.
type reader struct {
	body  io.ReadCloser
	attrs driver.ReaderAttributes
	raw   *storage.Reader
}

func (r *reader) Read(p []byte) (int, error) {
	return r.body.Read(p)
}

// Close closes the reader itself. It must be called when done reading.
func (r *reader) Close() error {
	return r.body.Close()
}

func (r *reader) Attributes() driver.ReaderAttributes {
	return r.attrs
}

func (r *reader) As(i interface{}) bool {
	p, ok := i.(*storage.Reader)
	if !ok {
		return false
	}
	*p = *r.raw
	return true
}

// ListPaged implements driver.ListPaged.
func (b *bucket) ListPaged(ctx context.Context, opts *driver.ListOptions) (*driver.ListPage, error) {
	bkt := b.client.Bucket(b.name)
<<<<<<< HEAD
	query := &storage.Query{
		Prefix:    opt.Prefix,
		Delimiter: opt.Delimiter,
	}
	if opt.BeforeList != nil {
=======
	query := &storage.Query{Prefix: opts.Prefix}
	if opts.BeforeList != nil {
>>>>>>> 11bb776c
		asFunc := func(i interface{}) bool {
			p, ok := i.(**storage.Query)
			if !ok {
				return false
			}
			*p = query
			return true
		}
		if err := opts.BeforeList(asFunc); err != nil {
			return nil, err
		}
	}
	pageSize := opts.PageSize
	if pageSize == 0 {
		pageSize = defaultPageSize
	}
	iter := bkt.Objects(ctx, query)
	pager := iterator.NewPager(iter, pageSize, string(opts.PageToken))
	var objects []*storage.ObjectAttrs
	nextPageToken, err := pager.NextPage(&objects)
	if err != nil {
		return nil, err
	}
	page := driver.ListPage{NextPageToken: []byte(nextPageToken)}
	if len(objects) > 0 {
		page.Objects = make([]*driver.ListObject, len(objects))
		for i, obj := range objects {
			key := obj.Name
			isDir := false
			if obj.Prefix != "" {
				key = obj.Prefix
				isDir = true
			}
			page.Objects[i] = &driver.ListObject{
				Key:     key,
				ModTime: obj.Updated,
				Size:    obj.Size,
				IsDir:   isDir,
				AsFunc: func(i interface{}) bool {
					p, ok := i.(*storage.ObjectAttrs)
					if !ok {
						return false
					}
					*p = *obj
					return true
				},
			}
		}
		// GCS always returns "directories" (with obj.Prefix != "" and obj.Name == "")
		// at the end of the list. We need to sort them.
		sort.Slice(page.Objects, func(i, j int) bool {
			return page.Objects[i].Key < page.Objects[j].Key
		})
	}
	return &page, nil
}

// As implements driver.As.
func (b *bucket) As(i interface{}) bool {
	p, ok := i.(**storage.Client)
	if !ok {
		return false
	}
	*p = b.client
	return true
}

// Attributes implements driver.Attributes.
func (b *bucket) Attributes(ctx context.Context, key string) (driver.Attributes, error) {
	bkt := b.client.Bucket(b.name)
	obj := bkt.Object(key)
	attrs, err := obj.Attrs(ctx)
	if err != nil {
		if isErrNotExist(err) {
			return driver.Attributes{}, gcsError{bucket: b.name, key: key, msg: err.Error(), kind: driver.NotFound}
		}
		return driver.Attributes{}, err
	}
	return driver.Attributes{
		ContentType: attrs.ContentType,
		Metadata:    attrs.Metadata,
		ModTime:     attrs.Updated,
		Size:        attrs.Size,
		AsFunc: func(i interface{}) bool {
			p, ok := i.(*storage.ObjectAttrs)
			if !ok {
				return false
			}
			*p = *attrs
			return true
		},
	}, nil
}

// NewRangeReader implements driver.NewRangeReader.
func (b *bucket) NewRangeReader(ctx context.Context, key string, offset, length int64) (driver.Reader, error) {
	bkt := b.client.Bucket(b.name)
	obj := bkt.Object(key)
	r, err := obj.NewRangeReader(ctx, offset, length)
	if err != nil {
		if isErrNotExist(err) {
			return nil, gcsError{bucket: b.name, key: key, msg: err.Error(), kind: driver.NotFound}
		}
		return nil, err
	}
	modTime, _ := r.LastModified()
	return &reader{
		body: r,
		attrs: driver.ReaderAttributes{
			ContentType: r.ContentType(),
			ModTime:     modTime,
			Size:        r.Size(),
		},
		raw: r,
	}, nil
}

// NewTypedWriter implements driver.NewTypedWriter.
func (b *bucket) NewTypedWriter(ctx context.Context, key string, contentType string, opts *driver.WriterOptions) (driver.Writer, error) {
	bkt := b.client.Bucket(b.name)
	obj := bkt.Object(key)
	w := obj.NewWriter(ctx)
	w.ContentType = contentType
		w.ChunkSize = bufferSize(opts.BufferSize)
		w.Metadata = opts.Metadata
	if opts.BeforeWrite != nil {
		asFunc := func(i interface{}) bool {
			p, ok := i.(**storage.Writer)
			if !ok {
				return false
			}
			*p = w
			return true
		}
		if err := opts.BeforeWrite(asFunc); err != nil {
			return nil, err
		}
	}
	return w, nil
}

// Delete implements driver.Delete.
func (b *bucket) Delete(ctx context.Context, key string) error {
	bkt := b.client.Bucket(b.name)
	obj := bkt.Object(key)
	err := obj.Delete(ctx)
	if isErrNotExist(err) {
		return gcsError{bucket: b.name, key: key, msg: err.Error(), kind: driver.NotFound}
	}
	return err
}

func (b *bucket) SignedURL(ctx context.Context, key string, dopts *driver.SignedURLOptions) (string, error) {
	if b.opts.GoogleAccessID == "" || (b.opts.PrivateKey == nil && b.opts.SignBytes == nil) {
		return "", fmt.Errorf("to use SignedURL, you must call OpenBucket with a valid Options.GoogleAccessID and exactly one of Options.PrivateKey or Options.SignBytes")
	}
	opts := &storage.SignedURLOptions{
		Expires:        time.Now().Add(dopts.Expiry),
		Method:         "GET",
		GoogleAccessID: b.opts.GoogleAccessID,
		PrivateKey:     b.opts.PrivateKey,
		SignBytes:      b.opts.SignBytes,
	}
	return storage.SignedURL(b.name, key, opts)
}

func bufferSize(size int) int {
	if size == 0 {
		return googleapi.DefaultUploadChunkSize
	} else if size > 0 {
		return size
	}
	return 0 // disable buffering
}

type gcsError struct {
	bucket, key, msg string
	kind             driver.ErrorKind
}

func (e gcsError) Error() string {
	return fmt.Sprintf("gcs://%s/%s: %s", e.bucket, e.key, e.msg)
}

func (e gcsError) Kind() driver.ErrorKind {
	return e.kind
}

func isErrNotExist(err error) bool {
	return err == storage.ErrObjectNotExist
}<|MERGE_RESOLUTION|>--- conflicted
+++ resolved
@@ -119,16 +119,11 @@
 // ListPaged implements driver.ListPaged.
 func (b *bucket) ListPaged(ctx context.Context, opts *driver.ListOptions) (*driver.ListPage, error) {
 	bkt := b.client.Bucket(b.name)
-<<<<<<< HEAD
 	query := &storage.Query{
-		Prefix:    opt.Prefix,
-		Delimiter: opt.Delimiter,
-	}
-	if opt.BeforeList != nil {
-=======
-	query := &storage.Query{Prefix: opts.Prefix}
+		Prefix:    opts.Prefix,
+		Delimiter: opts.Delimiter,
+	}
 	if opts.BeforeList != nil {
->>>>>>> 11bb776c
 		asFunc := func(i interface{}) bool {
 			p, ok := i.(**storage.Query)
 			if !ok {
