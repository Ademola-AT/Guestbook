// Copyright 2018 The Go Cloud Authors
//
// Licensed under the Apache License, Version 2.0 (the "License");
// you may not use this file except in compliance with the License.
// You may obtain a copy of the License at
//
//     https://www.apache.org/licenses/LICENSE-2.0
//
// Unless required by applicable law or agreed to in writing, software
// distributed under the License is distributed on an "AS IS" BASIS,
// WITHOUT WARRANTIES OR CONDITIONS OF ANY KIND, either express or implied.
// See the License for the specific language governing permissions and
// limitations under the License.

package gcsblob

import (
	"context"
<<<<<<< HEAD
	"io/ioutil"
	"net/http"
=======
	"errors"
	"fmt"
>>>>>>> 37b53953
	"testing"

	"cloud.google.com/go/storage"
	"github.com/google/go-cloud/blob"
	"github.com/google/go-cloud/blob/drivertest"
	"github.com/google/go-cloud/gcp"
	"github.com/google/go-cloud/internal/testing/setup"
	"google.golang.org/api/googleapi"
)

const (
	// These constants capture values that were used during the last -record.
	//
	// If you want to use --record mode,
	// 1. Create a bucket in your GCP project:
	//    https://console.cloud.google.com/storage/browser, then "Create Bucket".
	// 2. Update the bucketName constant to your bucket name.
	// 3. Create a service account in your GCP project and update the
	//    serviceAccountID constant to it.
	// 4. Download a private key to a .pem file as described here:
	//    https://godoc.org/cloud.google.com/go/storage#SignedURLOptions
	//    and update the pathToPrivateKey constant with a path to the .pem file.
	// TODO(issue #300): Use Terraform to provision a bucket, and get the bucket
	//    name from the Terraform output instead (saving a copy of it for replay).
	bucketName       = "go-cloud-blob-test-bucket"
	serviceAccountID = "storage-viewer@go-cloud-test-216917.iam.gserviceaccount.com"
	pathToPrivateKey = "/usr/local/google/home/rvangent/Downloads/storage-viewer.pem"
)

type harness struct {
	client *gcp.HTTPClient
	opts   *Options
	rt     http.RoundTripper
	closer func()
}

func newHarness(ctx context.Context, t *testing.T) (drivertest.Harness, error) {
	opts := &Options{GoogleAccessID: serviceAccountID}
	if *setup.Record {
		// Use a real private key for signing URLs during -record.
		pk, err := ioutil.ReadFile(pathToPrivateKey)
		if err != nil {
			t.Fatalf("Couldn't find private key at %v: %v", pathToPrivateKey, err)
		}
		opts.PrivateKey = pk
	} else {
		// Use a dummy signer in replay mode.
		opts.SignBytes = func(b []byte) ([]byte, error) { return []byte("signed!"), nil }
	}
	client, rt, done := setup.NewGCPClient(ctx, t)
	return &harness{client: client, opts: opts, rt: rt, closer: done}, nil
}

func (h *harness) HTTPClient() *http.Client {
	return &http.Client{Transport: h.rt}
}

func (h *harness) MakeBucket(ctx context.Context) (*blob.Bucket, error) {
	return OpenBucket(ctx, bucketName, h.client, h.opts)
}

func (h *harness) Close() {
	h.closer()
}

func TestConformance(t *testing.T) {
	drivertest.RunConformanceTests(t, newHarness, "../testdata", []drivertest.AsTest{verifyContentLanguage{}})
}

const language = "nl"

// verifyContentLanguage uses As to access the underlying GCS types and
// read/write the ContentLanguage field.
type verifyContentLanguage struct{}

func (verifyContentLanguage) Name() string {
	return "verify ContentLanguage can be written and read through As"
}

func (verifyContentLanguage) BucketCheck(b *blob.Bucket) error {
	var client *storage.Client
	if !b.As(&client) {
		return errors.New("Bucket.As failed")
	}
	return nil
}

func (verifyContentLanguage) BeforeWrite(as func(interface{}) bool) error {
	var sw *storage.Writer
	if !as(&sw) {
		return errors.New("Writer.As failed")
	}
	sw.ContentLanguage = language
	return nil
}

func (verifyContentLanguage) AttributesCheck(attrs *blob.Attributes) error {
	var oa storage.ObjectAttrs
	if !attrs.As(&oa) {
		return errors.New("Attributes.As returned false")
	}
	if got := oa.ContentLanguage; got != language {
		return fmt.Errorf("got %q want %q", got, language)
	}
	return nil
}

func (verifyContentLanguage) ReaderCheck(r *blob.Reader) error {
	var rr storage.Reader
	if !r.As(&rr) {
		return errors.New("Reader.As returned false")
	}
	// GCS doesn't return Content-Language via storage.Reader.
	return nil
}

// GCS-specific unit tests.
func TestBufferSize(t *testing.T) {
	tests := []struct {
		size int
		want int
	}{
		{
			size: 5 * 1024 * 1024,
			want: 5 * 1024 * 1024,
		},
		{
			size: 0,
			want: googleapi.DefaultUploadChunkSize,
		},
		{
			size: -1024,
			want: 0,
		},
	}
	for i, test := range tests {
		got := bufferSize(test.size)
		if got != test.want {
			t.Errorf("%d) got buffer size %d, want %d", i, got, test.want)
		}
	}
}<|MERGE_RESOLUTION|>--- conflicted
+++ resolved
@@ -16,13 +16,10 @@
 
 import (
 	"context"
-<<<<<<< HEAD
+	"errors"
+	"fmt"
 	"io/ioutil"
 	"net/http"
-=======
-	"errors"
-	"fmt"
->>>>>>> 37b53953
 	"testing"
 
 	"cloud.google.com/go/storage"
