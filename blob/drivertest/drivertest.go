--- conflicted
+++ resolved
@@ -132,10 +132,9 @@
 	t.Run("TestDelete", func(t *testing.T) {
 		testDelete(t, newHarness)
 	})
-<<<<<<< HEAD
 	t.Run("TestSignedURL", func(t *testing.T) {
 		testSignedURL(t, newHarness)
-=======
+	}
 	asTests = append(asTests, verifyAsFailsOnNil{})
 	t.Run("TestAs", func(t *testing.T) {
 		for _, st := range asTests {
@@ -146,7 +145,6 @@
 				testAs(t, newHarness, st)
 			})
 		}
->>>>>>> 37b53953
 	})
 }
 
@@ -719,77 +717,72 @@
 	})
 }
 
-<<<<<<< HEAD
 // testSignedURL tests the functionality of SignedURL.
 func testSignedURL(t *testing.T, newHarness HarnessMaker) {
 	const key = "blob-for-signing"
 	var contents = []byte("hello world")
 
 	ctx := context.Background()
-=======
+
+	h, err := newHarness(ctx, t)
+	if err != nil {
+		t.Fatal(err)
+	}
+	defer h.Close()
+
+	b, err := h.MakeBucket(ctx)
+	if err != nil {
+		t.Fatal(err)
+	}
+
+	// Verify that a negative Expiry gives an error. This is enforced in the
+	// concrete type, so works regardless of provider support.
+	_, err = b.SignedURL(ctx, key, &blob.SignedURLOptions{Expiry: -1 * time.Minute})
+	if err == nil {
+		t.Error("got nil error, expected error for negative SignedURLOptions.Expiry")
+	}
+
+	// Try to generate a real signed URL.
+	url, err := b.SignedURL(ctx, key, nil)
+	if err != nil {
+		if blob.IsNotImplemented(err) {
+			t.Skipf("SignedURL not supported")
+			return
+		}
+		t.Fatal(err)
+	}
+	if url == "" {
+		t.Fatal("got empty url")
+	}
+	client := h.HTTPClient()
+	if client == nil {
+		t.Fatal("can't verify SignedURL, Harness.HTTPClient() returned nil")
+	}
+	// Create the blob.
+	if err := b.WriteAll(ctx, key, contents, nil); err != nil {
+		t.Fatal(err)
+	}
+	defer func() { _ = b.Delete(ctx, key) }()
+
+	resp, err := client.Get(url)
+	if err != nil {
+		t.Fatal(err)
+	}
+	defer resp.Body.Close()
+	if resp.StatusCode != 200 {
+		t.Errorf("got status code %d, want 200", resp.StatusCode)
+	}
+	got, err := ioutil.ReadAll(resp.Body)
+	if !bytes.Equal(got, contents) {
+		t.Errorf("got body %q, want %q", string(got), string(contents))
+	}
+}
+
 // testAs tests the various As functions, using AsTest.
 func testAs(t *testing.T, newHarness HarnessMaker, st AsTest) {
 	const key = "as-test"
 	var content = []byte("hello world")
 	ctx := context.Background()
-
->>>>>>> 37b53953
-	h, err := newHarness(ctx, t)
-	if err != nil {
-		t.Fatal(err)
-	}
-	defer h.Close()
-<<<<<<< HEAD
-=======
-
->>>>>>> 37b53953
-	b, err := h.MakeBucket(ctx)
-	if err != nil {
-		t.Fatal(err)
-	}
-
-<<<<<<< HEAD
-	// Verify that a negative Expiry gives an error. This is enforced in the
-	// concrete type, so works regardless of provider support.
-	_, err = b.SignedURL(ctx, key, &blob.SignedURLOptions{Expiry: -1 * time.Minute})
-	if err == nil {
-		t.Error("got nil error, expected error for negative SignedURLOptions.Expiry")
-	}
-
-	// Try to generate a real signed URL.
-	url, err := b.SignedURL(ctx, key, nil)
-	if err != nil {
-		if blob.IsNotImplemented(err) {
-			t.Skipf("SignedURL not supported")
-			return
-		}
-		t.Fatal(err)
-	}
-	if url == "" {
-		t.Fatal("got empty url")
-	}
-	client := h.HTTPClient()
-	if client == nil {
-		t.Fatal("can't verify SignedURL, Harness.HTTPClient() returned nil")
-	}
-	// Create the blob.
-	if err := b.WriteAll(ctx, key, contents, nil); err != nil {
-		t.Fatal(err)
-	}
-	defer func() { _ = b.Delete(ctx, key) }()
-
-	resp, err := client.Get(url)
-	if err != nil {
-		t.Fatal(err)
-	}
-	defer resp.Body.Close()
-	if resp.StatusCode != 200 {
-		t.Errorf("got status code %d, want 200", resp.StatusCode)
-	}
-	got, err := ioutil.ReadAll(resp.Body)
-	if !bytes.Equal(got, contents) {
-		t.Errorf("got body %q, want %q", string(got), string(contents))
-=======
 	// Verify Bucket.As.
 	if err := st.BucketCheck(b); err != nil {
 		t.Error(err)
@@ -817,6 +810,5 @@
 	}
 	if err := st.ReaderCheck(r); err != nil {
 		t.Error(err)
->>>>>>> 37b53953
 	}
 }