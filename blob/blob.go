--- conflicted
+++ resolved
@@ -387,32 +387,11 @@
 func (b *Bucket) NewWriter(ctx context.Context, key string, opts *WriterOptions) (*Writer, error) {
 	var dopts *driver.WriterOptions
 	var w driver.Writer
-<<<<<<< HEAD
-	if opt != nil {
-		dopt = &driver.WriterOptions{
-			ContentMD5:  opt.ContentMD5,
-			BufferSize:  opt.BufferSize,
-			BeforeWrite: opt.BeforeWrite,
-		}
-		if len(opt.Metadata) > 0 {
-			// Providers are inconsistent, but at least some treat keys
-			// as case-insensitive. To make the behavior consistent, we
-			// force-lowercase them when writing and reading.
-			md := make(map[string]string, len(opt.Metadata))
-			for k, v := range opt.Metadata {
-				if k == "" {
-					return nil, errors.New("WriterOptions.Metadata keys may not be empty strings")
-				}
-				lowerK := strings.ToLower(k)
-				if _, found := md[lowerK]; found {
-					return nil, fmt.Errorf("duplicate case-insensitive metadata key %q", lowerK)
-				}
-				md[lowerK] = v
-=======
 	if opts == nil {
 		opts = &WriterOptions{}
 	}
 	dopts = &driver.WriterOptions{
+		ContentMD5:  opts.ContentMD5,
 		BufferSize:  opts.BufferSize,
 		BeforeWrite: opts.BeforeWrite,
 	}
@@ -424,7 +403,6 @@
 		for k, v := range opts.Metadata {
 			if k == "" {
 				return nil, errors.New("WriterOptions.Metadata keys may not be empty strings")
->>>>>>> 11bb776c
 			}
 			lowerK := strings.ToLower(k)
 			if _, found := md[lowerK]; found {
