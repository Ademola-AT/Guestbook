// Copyright 2018 The Go Cloud Development Kit Authors
//
// Licensed under the Apache License, Version 2.0 (the "License");
// you may not use this file except in compliance with the License.
// You may obtain a copy of the License at
//
//     https://www.apache.org/licenses/LICENSE-2.0
//
// Unless required by applicable law or agreed to in writing, software
// distributed under the License is distributed on an "AS IS" BASIS,
// WITHOUT WARRANTIES OR CONDITIONS OF ANY KIND, either express or implied.
// See the License for the specific language governing permissions and
// limitations under the License.

// Package fileblob provides a blob implementation that uses the filesystem.
// Use OpenBucket to construct a *blob.Bucket.
//
<<<<<<< HEAD
// Blob keys are escaped before being used as filenames, and filenames are
// unescaped when they are passed back as blob keys during List. The escape
// algorithm is:
//  - Alphanumeric characters (A-Z a-z 0-9) are not escaped.
//  - Space (' '), dash ('-'), underscore ('_'), and period ('.') are not escaped.
//  - Slash ('/') is always escaped to the OS-specific path separator character
//    (os.PathSeparator).
//  - All other characters are escaped similar to url.PathEscape:
//    "%<hex UTF-8 byte>", with capital letters ABCDEF in the hex code.
//
// Filenames that can't be unescaped due to invalid escape sequences
// (e.g., "%%"), or whose unescaped key doesn't escape back to the filename
// (e.g., "~", which unescapes to "~", which escapes back to "%7E" != "~"),
// aren't visible using fileblob.
=======
// Open URLs
//
// For blob.Open URLs, fileblob registers for the scheme "file"; URLs start
// with "file://".
//
// The URL's Path is used as the root directory; the URL's Host is ignored.
// If os.PathSeparator != '/', any leading '/' from the Path is dropped
// and remaining '/' characters are converted to os.PathSeparator.
// No query options are supported.
// Examples:
//  - file:///a/directory
//    -> Passes "/a/directory" to OpenBucket.
//  - file://localhost/a/directory
//    -> Also passes "/a/directory".
//  - file:///c:/foo/bar
//    -> Passes "c:\foo\bar".
//  - file://localhost/c:/foo/bar
//    -> Also passes "c:\foo\bar".
//
// Escaping
//
// Go CDK supports all UTF-8 strings; to make this work with providers lacking
// full UTF-8 support, strings must be escaped (during writes) and unescaped
// (during reads). The following escapes are performed for fileblob:
//  - Blob keys: ASCII characters 0-31 are escaped to "__0x<hex>__".
//    If os.PathSeparator != "/", it is also escaped.
//    Additionally, the "/" in "../", the trailing "/" in "//", and a trailing
//    "/" is key names are escaped in the same way.
>>>>>>> f6de0011
//
// As
//
// fileblob exposes the following types for As:
//  - Error: *os.PathError
package fileblob // import "gocloud.dev/blob/fileblob"

import (
	"context"
	"crypto/md5"
	"errors"
	"fmt"
	"hash"
	"io"
	"io/ioutil"
	"net/url"
	"os"
	"path/filepath"
	"strings"

	"gocloud.dev/blob"
	"gocloud.dev/blob/driver"
	"gocloud.dev/gcerrors"
	"gocloud.dev/internal/escape"
)

const defaultPageSize = 1000

func init() {
	blob.DefaultURLMux().RegisterBucket(Scheme, &URLOpener{})
}

// Scheme is the URL scheme fileblob registers its URLOpener under on
// blob.DefaultMux.
const Scheme = "file"

// URLOpener opens file bucket URLs like "file:///foo/bar/baz".
type URLOpener struct{}

// OpenBucketURL opens the file bucket at the URL's path. The URL's host is
// ignored. If os.PathSeparator != "/", any leading "/" from the path is dropped
// and remaining '/' characters are converted to os.PathSeparator.
// No query options are supported. Examples:
//
//  - file:///a/directory
//    -> Passes "/a/directory" to OpenBucket.
//  - file://localhost/a/directory
//    -> Also passes "/a/directory".
//  - file:///c:/foo/bar
//    -> Passes "c:\foo\bar".
//  - file://localhost/c:/foo/bar
//    -> Also passes "c:\foo\bar".
func (*URLOpener) OpenBucketURL(ctx context.Context, u *url.URL) (*blob.Bucket, error) {
	return OpenBucket(mungeURLPath(u.Path, os.PathSeparator), nil)
}

func mungeURLPath(path string, pathSeparator byte) string {
	if pathSeparator != '/' {
		path = strings.TrimPrefix(path, "/")
		// TODO: use filepath.FromSlash instead; and remove the pathSeparator arg
		// from this function. Test Windows behavior by opening a bucket on Windows.
		// See #1075 for why Windows is disabled.
		return strings.Replace(path, "/", string(pathSeparator), -1)
	}
	return path
}

// Options sets options for constructing a *blob.Bucket backed by fileblob.
type Options struct{}

type bucket struct {
	dir string
}

// openBucket creates a driver.Bucket that reads and writes to dir.
// dir must exist.
func openBucket(dir string, _ *Options) (driver.Bucket, error) {
	dir = filepath.Clean(dir)
	info, err := os.Stat(dir)
	if err != nil {
		return nil, err
	}
	if !info.IsDir() {
		return nil, fmt.Errorf("%s is not a directory", dir)
	}
	return &bucket{dir}, nil
}

// OpenBucket creates a *blob.Bucket backed by the filesystem and rooted at
// dir, which must exist. See the package documentation for an example.
func OpenBucket(dir string, opts *Options) (*blob.Bucket, error) {
	drv, err := openBucket(dir, opts)
	if err != nil {
		return nil, err
	}
	return blob.NewBucket(drv), nil
}

// escapeKey does all required escaping for UTF-8 strings to work the filesystem.
func escapeKey(s string) string {
	s = escape.HexEscape(s, func(r []rune, i int) bool {
		c := r[i]
		switch {
		case c < 32:
			return true
		// We're going to replace '/' with os.PathSeparator below. In order for this
		// to be reversible, we need to escape raw os.PathSeparators.
		case os.PathSeparator != '/' && c == os.PathSeparator:
			return true
		// For "../", escape the trailing slash.
		case i > 1 && c == '/' && r[i-1] == '.' && r[i-2] == '.':
			return true
		// For "//", escape the trailing slash.
		case i > 0 && c == '/' && r[i-1] == '/':
			return true
		// Escape the trailing slash in a key.
		case c == '/' && i == len(r)-1:
			return true
		}
		return false
	})
	// Replace "/" with os.PathSeparator if needed, so that the local filesystem
	// can use subdirectories.
	if os.PathSeparator != '/' {
		s = strings.Replace(s, "/", string(os.PathSeparator), -1)
	}
	return s
}

// unescapeKey reverses escapeKey.
func unescapeKey(s string) string {
	if os.PathSeparator != '/' {
		s = strings.Replace(s, string(os.PathSeparator), "/", -1)
	}
	s = escape.HexUnescape(s)
	return s
}

var errNotImplemented = errors.New("not implemented")

func (b *bucket) ErrorCode(err error) gcerrors.ErrorCode {
	switch {
	case os.IsNotExist(err):
		return gcerrors.NotFound
	case err == errNotImplemented:
		return gcerrors.Unimplemented
	default:
		return gcerrors.Unknown
	}
}

// path returns the full path for a key
func (b *bucket) path(key string) (string, error) {
	path := filepath.Join(b.dir, escapeKey(key))
	if strings.HasSuffix(path, attrsExt) {
		return "", errAttrsExt
	}
	return path, nil
}

// forKey returns the full path, os.FileInfo, and attributes for key.
func (b *bucket) forKey(key string) (string, os.FileInfo, *xattrs, error) {
	path, err := b.path(key)
	if err != nil {
		return "", nil, nil, err
	}
	info, err := os.Stat(path)
	if err != nil {
		return "", nil, nil, err
	}
	xa, err := getAttrs(path)
	if err != nil {
		return "", nil, nil, err
	}
	return path, info, &xa, nil
}

// ListPaged implements driver.ListPaged.
func (b *bucket) ListPaged(ctx context.Context, opts *driver.ListOptions) (*driver.ListPage, error) {

	var pageToken string
	if len(opts.PageToken) > 0 {
		pageToken = string(opts.PageToken)
	}
	pageSize := opts.PageSize
	if pageSize == 0 {
		pageSize = defaultPageSize
	}
	// If opts.Delimiter != "", lastPrefix contains the last "directory" key we
	// added. It is used to avoid adding it again; all files in this "directory"
	// are collapsed to the single directory entry.
	var lastPrefix string

	// Do a full recursive scan of the root directory.
	var result driver.ListPage
	err := filepath.Walk(b.dir, func(path string, info os.FileInfo, err error) error {
		if err != nil {
			// Couldn't read this file/directory for some reason; just skip it.
			return nil
		}
		// Skip the self-generated attribute files.
		if strings.HasSuffix(path, attrsExt) {
			return nil
		}
		// os.Walk returns the root directory; skip it.
		if path == b.dir {
			return nil
		}
		// Strip the <b.dir> prefix from path; +1 is to include the separator.
		path = path[len(b.dir)+1:]
		// Unescape the path to get the key.
		key := unescapeKey(path)
		// Skip all directories. If opts.Delimiter is set, we'll create
		// pseudo-directories later.
		// Note that returning nil means that we'll still recurse into it;
		// we're just not adding a result for the directory itself.
		if info.IsDir() {
			key += "/"
			// Avoid recursing into subdirectories if the directory name already
			// doesn't match the prefix; any files in it are guaranteed not to match.
			if len(key) > len(opts.Prefix) && !strings.HasPrefix(key, opts.Prefix) {
				return filepath.SkipDir
			}
			// Similarly, avoid recursing into subdirectories if we're making
			// "directories" and all of the files in this subdirectory are guaranteed
			// to collapse to a "directory" that we've already added.
			if lastPrefix != "" && strings.HasPrefix(key, lastPrefix) {
				return filepath.SkipDir
			}
			return nil
		}
		// Skip files/directories that don't match the Prefix.
		if !strings.HasPrefix(key, opts.Prefix) {
			return nil
		}
		var md5 []byte
		if xa, err := getAttrs(path); err == nil {
			// Note: we only have the MD5 hash for blobs that we wrote.
			// For other blobs, md5 will remain nil.
			md5 = xa.MD5
		}
		obj := &driver.ListObject{
			Key:     key,
			ModTime: info.ModTime(),
			Size:    info.Size(),
			MD5:     md5,
		}
		// If using Delimiter, collapse "directories".
		if opts.Delimiter != "" {
			// Strip the prefix, which may contain Delimiter.
			keyWithoutPrefix := key[len(opts.Prefix):]
			// See if the key still contains Delimiter.
			// If no, it's a file and we just include it.
			// If yes, it's a file in a "sub-directory" and we want to collapse
			// all files in that "sub-directory" into a single "directory" result.
			if idx := strings.Index(keyWithoutPrefix, opts.Delimiter); idx != -1 {
				prefix := opts.Prefix + keyWithoutPrefix[0:idx+len(opts.Delimiter)]
				// We've already included this "directory"; don't add it.
				if prefix == lastPrefix {
					return nil
				}
				// Update the object to be a "directory".
				obj = &driver.ListObject{
					Key:   prefix,
					IsDir: true,
				}
				lastPrefix = prefix
			}
		}
		// If there's a pageToken, skip anything before it.
		if pageToken != "" && obj.Key <= pageToken {
			return nil
		}
		// If we've already got a full page of results, set NextPageToken and stop.
		if len(result.Objects) == pageSize {
			result.NextPageToken = []byte(result.Objects[pageSize-1].Key)
			return io.EOF
		}
		result.Objects = append(result.Objects, obj)
		return nil
	})
	if err != nil && err != io.EOF {
		return nil, err
	}
	return &result, nil
}

// As implements driver.As.
func (b *bucket) As(i interface{}) bool { return false }

// As implements driver.ErrorAs.
func (b *bucket) ErrorAs(err error, i interface{}) bool {
	if perr, ok := err.(*os.PathError); ok {
		if p, ok := i.(**os.PathError); ok {
			*p = perr
			return true
		}
	}
	return false
}

// Attributes implements driver.Attributes.
func (b *bucket) Attributes(ctx context.Context, key string) (driver.Attributes, error) {
	_, info, xa, err := b.forKey(key)
	if err != nil {
		return driver.Attributes{}, err
	}
	return driver.Attributes{
		CacheControl:       xa.CacheControl,
		ContentDisposition: xa.ContentDisposition,
		ContentEncoding:    xa.ContentEncoding,
		ContentLanguage:    xa.ContentLanguage,
		ContentType:        xa.ContentType,
		Metadata:           xa.Metadata,
		ModTime:            info.ModTime(),
		Size:               info.Size(),
		MD5:                xa.MD5,
	}, nil
}

// NewRangeReader implements driver.NewRangeReader.
func (b *bucket) NewRangeReader(ctx context.Context, key string, offset, length int64, opts *driver.ReaderOptions) (driver.Reader, error) {
	path, info, xa, err := b.forKey(key)
	if err != nil {
		return nil, err
	}
	f, err := os.Open(path)
	if err != nil {
		return nil, err
	}
	if offset > 0 {
		if _, err := f.Seek(offset, io.SeekStart); err != nil {
			return nil, err
		}
	}
	r := io.Reader(f)
	if length >= 0 {
		r = io.LimitReader(r, length)
	}
	return &reader{
		r: r,
		c: f,
		attrs: driver.ReaderAttributes{
			ContentType: xa.ContentType,
			ModTime:     info.ModTime(),
			Size:        info.Size(),
		},
	}, nil
}

type reader struct {
	r     io.Reader
	c     io.Closer
	attrs driver.ReaderAttributes
}

func (r *reader) Read(p []byte) (int, error) {
	if r.r == nil {
		return 0, io.EOF
	}
	return r.r.Read(p)
}

func (r *reader) Close() error {
	if r.c == nil {
		return nil
	}
	return r.c.Close()
}

func (r *reader) Attributes() driver.ReaderAttributes {
	return r.attrs
}

func (r *reader) As(i interface{}) bool { return false }

// NewTypedWriter implements driver.NewTypedWriter.
func (b *bucket) NewTypedWriter(ctx context.Context, key string, contentType string, opts *driver.WriterOptions) (driver.Writer, error) {
	path, err := b.path(key)
	if err != nil {
		return nil, err
	}
	if err := os.MkdirAll(filepath.Dir(path), 0777); err != nil {
		return nil, err
	}
	f, err := ioutil.TempFile(filepath.Dir(path), "fileblob")
	if err != nil {
		return nil, err
	}
	if opts.BeforeWrite != nil {
		if err := opts.BeforeWrite(func(interface{}) bool { return false }); err != nil {
			return nil, err
		}
	}
	var metadata map[string]string
	if len(opts.Metadata) > 0 {
		metadata = opts.Metadata
	}
	attrs := xattrs{
		CacheControl:       opts.CacheControl,
		ContentDisposition: opts.ContentDisposition,
		ContentEncoding:    opts.ContentEncoding,
		ContentLanguage:    opts.ContentLanguage,
		ContentType:        contentType,
		Metadata:           metadata,
	}
	w := &writer{
		ctx:        ctx,
		f:          f,
		path:       path,
		attrs:      attrs,
		contentMD5: opts.ContentMD5,
		md5hash:    md5.New(),
	}
	return w, nil
}

type writer struct {
	ctx        context.Context
	f          *os.File
	path       string
	attrs      xattrs
	contentMD5 []byte
	// We compute the MD5 hash so that we can store it with the file attributes,
	// not for verification.
	md5hash hash.Hash
}

func (w *writer) Write(p []byte) (n int, err error) {
	if _, err := w.md5hash.Write(p); err != nil {
		return 0, err
	}
	return w.f.Write(p)
}

func (w *writer) Close() error {
	err := w.f.Close()
	if err != nil {
		return err
	}
	// Always delete the temp file. On success, it will have been renamed so
	// the Remove will fail.
	defer func() {
		_ = os.Remove(w.f.Name())
	}()

	// Check if the write was cancelled.
	if err := w.ctx.Err(); err != nil {
		return err
	}

	md5sum := w.md5hash.Sum(nil)
	w.attrs.MD5 = md5sum

	// Write the attributes file.
	if err := setAttrs(w.path, w.attrs); err != nil {
		return err
	}
	// Rename the temp file to path.
	if err := os.Rename(w.f.Name(), w.path); err != nil {
		_ = os.Remove(w.path + attrsExt)
		return err
	}
	return nil
}

// Delete implements driver.Delete.
func (b *bucket) Delete(ctx context.Context, key string) error {
	path, err := b.path(key)
	if err != nil {
		return err
	}
	err = os.Remove(path)
	if err != nil {
		return err
	}
	if err = os.Remove(path + attrsExt); err != nil && !os.IsNotExist(err) {
		return err
	}
	return nil
}

func (b *bucket) SignedURL(ctx context.Context, key string, opts *driver.SignedURLOptions) (string, error) {
	// TODO(Issue #546): Implemented SignedURL for fileblob.
	return "", errNotImplemented
}<|MERGE_RESOLUTION|>--- conflicted
+++ resolved
@@ -15,7 +15,6 @@
 // Package fileblob provides a blob implementation that uses the filesystem.
 // Use OpenBucket to construct a *blob.Bucket.
 //
-<<<<<<< HEAD
 // Blob keys are escaped before being used as filenames, and filenames are
 // unescaped when they are passed back as blob keys during List. The escape
 // algorithm is:
@@ -30,25 +29,12 @@
 // (e.g., "%%"), or whose unescaped key doesn't escape back to the filename
 // (e.g., "~", which unescapes to "~", which escapes back to "%7E" != "~"),
 // aren't visible using fileblob.
-=======
+//
 // Open URLs
 //
 // For blob.Open URLs, fileblob registers for the scheme "file"; URLs start
-// with "file://".
-//
-// The URL's Path is used as the root directory; the URL's Host is ignored.
-// If os.PathSeparator != '/', any leading '/' from the Path is dropped
-// and remaining '/' characters are converted to os.PathSeparator.
-// No query options are supported.
-// Examples:
-//  - file:///a/directory
-//    -> Passes "/a/directory" to OpenBucket.
-//  - file://localhost/a/directory
-//    -> Also passes "/a/directory".
-//  - file:///c:/foo/bar
-//    -> Passes "c:\foo\bar".
-//  - file://localhost/c:/foo/bar
-//    -> Also passes "c:\foo\bar".
+// with "file://" like "file:///path/to/directory". For full details, see
+// URLOpener.
 //
 // Escaping
 //
@@ -59,7 +45,6 @@
 //    If os.PathSeparator != "/", it is also escaped.
 //    Additionally, the "/" in "../", the trailing "/" in "//", and a trailing
 //    "/" is key names are escaped in the same way.
->>>>>>> f6de0011
 //
 // As
 //
