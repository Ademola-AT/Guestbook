// Copyright 2018 The Go Cloud Authors
//
// Licensed under the Apache License, Version 2.0 (the "License");
// you may not use this file except in compliance with the License.
// You may obtain a copy of the License at
//
//     https://www.apache.org/licenses/LICENSE-2.0
//
// Unless required by applicable law or agreed to in writing, software
// distributed under the License is distributed on an "AS IS" BASIS,
// WITHOUT WARRANTIES OR CONDITIONS OF ANY KIND, either express or implied.
// See the License for the specific language governing permissions and
// limitations under the License.

package s3blob

import (
	"context"
	"errors"
	"fmt"
	"testing"

	"github.com/aws/aws-sdk-go/aws"
	"github.com/aws/aws-sdk-go/aws/session"
	"github.com/aws/aws-sdk-go/service/s3"
	"github.com/aws/aws-sdk-go/service/s3/s3manager"
	"github.com/google/go-cloud/blob"
	"github.com/google/go-cloud/blob/drivertest"
	"github.com/google/go-cloud/internal/testing/setup"
)

// These constants record the region & bucket used for the last --record.
// If you want to use --record mode,
// 1. Create a bucket in your AWS project from the S3 management console.
//    https://s3.console.aws.amazon.com/s3/home.
// 2. Update this constant to your bucket name.
// TODO(issue #300): Use Terraform to provision a bucket, and get the bucket
//    name from the Terraform output instead (saving a copy of it for replay).
const (
	bucketName = "go-cloud-bucket"
	region     = "us-east-2"
)

type harness struct {
	session *session.Session
	closer  func()
}

func newHarness(ctx context.Context, t *testing.T) (drivertest.Harness, error) {
	sess, done := setup.NewAWSSession(t, region)
	return &harness{session: sess, closer: done}, nil
}

func (h *harness) MakeBucket(ctx context.Context) (*blob.Bucket, error) {
	return OpenBucket(ctx, h.session, bucketName)
}

func (h *harness) Close() {
	h.closer()
}

func TestConformance(t *testing.T) {
<<<<<<< HEAD
	drivertest.RunConformanceTests(t, newHarness)
=======
	drivertest.RunConformanceTests(t, newHarness, "../testdata", []drivertest.AsTest{verifyContentLanguage{}})
}

const language = "nl"

// verifyContentLanguage uses As to access the underlying GCS types and
// read/write the ContentLanguage field.
type verifyContentLanguage struct{}

func (verifyContentLanguage) Name() string {
	return "verify ContentLanguage can be written and read through As"
}

func (verifyContentLanguage) BucketCheck(b *blob.Bucket) error {
	var client *s3.S3
	if !b.As(&client) {
		return errors.New("Bucket.As failed")
	}
	return nil
}

func (verifyContentLanguage) BeforeWrite(as func(interface{}) bool) error {
	var req *s3manager.UploadInput
	if !as(&req) {
		return errors.New("WriterAs failed")
	}
	req.ContentLanguage = aws.String(language)
	return nil
}

func (verifyContentLanguage) AttributesCheck(attrs *blob.Attributes) error {
	var hoo s3.HeadObjectOutput
	if !attrs.As(&hoo) {
		return errors.New("Attributes.As returned false")
	}
	if got := *hoo.ContentLanguage; got != language {
		return fmt.Errorf("got %q want %q", got, language)
	}
	return nil
}

func (verifyContentLanguage) ReaderCheck(r *blob.Reader) error {
	var goo s3.GetObjectOutput
	if !r.As(&goo) {
		return errors.New("Reader.As returned false")
	}
	if got := *goo.ContentLanguage; got != language {
		return fmt.Errorf("got %q want %q", got, language)
	}
	return nil
>>>>>>> 37b53953
}<|MERGE_RESOLUTION|>--- conflicted
+++ resolved
@@ -60,10 +60,7 @@
 }
 
 func TestConformance(t *testing.T) {
-<<<<<<< HEAD
-	drivertest.RunConformanceTests(t, newHarness)
-=======
-	drivertest.RunConformanceTests(t, newHarness, "../testdata", []drivertest.AsTest{verifyContentLanguage{}})
+	drivertest.RunConformanceTests(t, newHarness, []drivertest.AsTest{verifyContentLanguage{}})
 }
 
 const language = "nl"
@@ -113,5 +110,4 @@
 		return fmt.Errorf("got %q want %q", got, language)
 	}
 	return nil
->>>>>>> 37b53953
 }