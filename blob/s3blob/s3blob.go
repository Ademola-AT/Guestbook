--- conflicted
+++ resolved
@@ -54,7 +54,6 @@
 
 const defaultPageSize = 1000
 
-<<<<<<< HEAD
 func init() {
 	blob.Register("s3", func(ctx context.Context, u *url.URL) (driver.Bucket, error) {
 		q := u.Query()
@@ -67,19 +66,15 @@
 		if err != nil {
 			return nil, err
 		}
-		return openBucket(ctx, sess, u.Host)
+		return openBucket(ctx, u.Host, sess, nil)
 	})
 }
 
-// openBucket returns an S3 Bucket.
-func openBucket(ctx context.Context, sess client.ConfigProvider, bucketName string) (driver.Bucket, error) {
-=======
 // Options sets options for constructing a *blob.Bucket backed by fileblob.
 type Options struct{}
 
-// OpenBucket returns an S3 Bucket.
-func OpenBucket(ctx context.Context, bucketName string, sess client.ConfigProvider, _ *Options) (*blob.Bucket, error) {
->>>>>>> 1ccb8e05
+// openBucket returns an S3 Bucket.
+func openBucket(ctx context.Context, bucketName string, sess client.ConfigProvider, _ *Options) (driver.Bucket, error) {
 	if sess == nil {
 		return nil, errors.New("sess must be provided to get bucket")
 	}
@@ -91,8 +86,8 @@
 }
 
 // OpenBucket returns an S3 Bucket.
-func OpenBucket(ctx context.Context, sess client.ConfigProvider, bucketName string) (*blob.Bucket, error) {
-	drv, err := openBucket(ctx, sess, bucketName)
+func OpenBucket(ctx context.Context, bucketName string, sess client.ConfigProvider, opts *Options) (*blob.Bucket, error) {
+	drv, err := openBucket(ctx, bucketName, sess, opts)
 	if err != nil {
 		return nil, err
 	}
