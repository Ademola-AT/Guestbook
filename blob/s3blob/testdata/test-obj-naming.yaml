--- conflicted
+++ resolved
@@ -8,15 +8,11 @@
       Content-Length:
       - "153"
       User-Agent:
-      - aws-sdk-go/1.13.20 (go1.10.2; darwin; amd64)
+      - aws-sdk-go/1.13.20 (go1.10.3; darwin; amd64)
       X-Amz-Content-Sha256:
       - 70cae86320841ea73b0bdc759f99920c7caa405e61af2742575750c6586272c9
       X-Amz-Date:
-<<<<<<< HEAD
-      - 20180619T225050Z
-=======
-      - 20180620T153147Z
->>>>>>> 397f1031
+      - 20180622T195439Z
       X-Gocloud-Seq:
       - "0"
     url: https://s3.us-east-2.amazonaws.com/go-x-cloud.test-obj-naming
@@ -27,48 +23,34 @@
       Content-Length:
       - "0"
       Date:
-<<<<<<< HEAD
-      - Tue, 19 Jun 2018 22:50:51 GMT
-=======
-      - Wed, 20 Jun 2018 15:31:49 GMT
->>>>>>> 397f1031
+      - Fri, 22 Jun 2018 19:54:40 GMT
       Location:
       - http://go-x-cloud.test-obj-naming.s3.amazonaws.com/
       Server:
       - AmazonS3
       X-Amz-Id-2:
-<<<<<<< HEAD
-      - XlXHmZwVx0n/JLCL6XNqzUzBH1ymk8IVlgMK69s/Jz/2OYfEMk95KdR9pl42BzCGdHcQK/xcDvQ=
-      X-Amz-Request-Id:
-      - 9283FC6D85E07E2C
-=======
-      - c665mP1q+qWqrkiqPEgEDJYksn9EINE92fC+GH/Am0I5MBkqchQajlF5Vc3JUBx//UH2bvetR5A=
-      X-Amz-Request-Id:
-      - 6D4F0F751E99C21B
->>>>>>> 397f1031
-    status: 200 OK
-    code: 200
-    duration: ""
-- request:
-    body: foo
-    form: {}
-    headers:
-      Content-Length:
-      - "3"
-      Content-Md5:
-      - rL0Y20zC+Fzt72VPzMSk2A==
-      Content-Type:
-      - ""
-      User-Agent:
-      - aws-sdk-go/1.13.20 (go1.10.2; darwin; amd64) S3Manager
-      X-Amz-Content-Sha256:
-      - 2c26b46b68ffc68ff99b453c1d30413413422d706483bfa0f98a5e886266e7ae
-      X-Amz-Date:
-<<<<<<< HEAD
-      - 20180619T225050Z
-=======
-      - 20180620T153148Z
->>>>>>> 397f1031
+      - JWMqlYCh+50FSKuBMobQzveu7PRf+TCQU/U6Z0MxjYRUek2tKJBT/dnSuxGQ+EUSLed2Exg8ms4=
+      X-Amz-Request-Id:
+      - 973AE809D3379A09
+    status: 200 OK
+    code: 200
+    duration: ""
+- request:
+    body: foo
+    form: {}
+    headers:
+      Content-Length:
+      - "3"
+      Content-Md5:
+      - rL0Y20zC+Fzt72VPzMSk2A==
+      Content-Type:
+      - application/octet-stream
+      User-Agent:
+      - aws-sdk-go/1.13.20 (go1.10.3; darwin; amd64) S3Manager
+      X-Amz-Content-Sha256:
+      - 2c26b46b68ffc68ff99b453c1d30413413422d706483bfa0f98a5e886266e7ae
+      X-Amz-Date:
+      - 20180622T195440Z
       X-Gocloud-Seq:
       - "1"
     url: https://s3.us-east-2.amazonaws.com/go-x-cloud.test-obj-naming/object-name
@@ -79,48 +61,34 @@
       Content-Length:
       - "0"
       Date:
-<<<<<<< HEAD
-      - Tue, 19 Jun 2018 22:50:51 GMT
-=======
-      - Wed, 20 Jun 2018 15:31:49 GMT
->>>>>>> 397f1031
+      - Fri, 22 Jun 2018 19:54:41 GMT
       Etag:
       - '"acbd18db4cc2f85cedef654fccc4a4d8"'
       Server:
       - AmazonS3
       X-Amz-Id-2:
-<<<<<<< HEAD
-      - s1paYzvdKXbSyHMLRInyaQUGdmeEiwIVp0sQPCqdk3/q40SjoOVon8uHA88RDzPVT48+5bru30I=
-      X-Amz-Request-Id:
-      - CC5B6A515EAA6903
-=======
-      - kJCDgYLLy+xt//OgK3rlYprg1K6WunuxFRhpz4I9Es1GES9E6+DNwTLYYlZGSlUcI44EEnXUuQg=
-      X-Amz-Request-Id:
-      - 02E56F8D21C951D2
->>>>>>> 397f1031
-    status: 200 OK
-    code: 200
-    duration: ""
-- request:
-    body: foo
-    form: {}
-    headers:
-      Content-Length:
-      - "3"
-      Content-Md5:
-      - rL0Y20zC+Fzt72VPzMSk2A==
-      Content-Type:
-      - ""
-      User-Agent:
-      - aws-sdk-go/1.13.20 (go1.10.2; darwin; amd64) S3Manager
-      X-Amz-Content-Sha256:
-      - 2c26b46b68ffc68ff99b453c1d30413413422d706483bfa0f98a5e886266e7ae
-      X-Amz-Date:
-<<<<<<< HEAD
-      - 20180619T225050Z
-=======
-      - 20180620T153148Z
->>>>>>> 397f1031
+      - jMcv/zxIj9Jyr0Ce2Kj9Xn2eJNI13kjpilVOgjeV0xIlwGMze3SrVFGTDcSfsL+YrlXgyF9c8SU=
+      X-Amz-Request-Id:
+      - BB51A04569159EA1
+    status: 200 OK
+    code: 200
+    duration: ""
+- request:
+    body: foo
+    form: {}
+    headers:
+      Content-Length:
+      - "3"
+      Content-Md5:
+      - rL0Y20zC+Fzt72VPzMSk2A==
+      Content-Type:
+      - application/octet-stream
+      User-Agent:
+      - aws-sdk-go/1.13.20 (go1.10.3; darwin; amd64) S3Manager
+      X-Amz-Content-Sha256:
+      - 2c26b46b68ffc68ff99b453c1d30413413422d706483bfa0f98a5e886266e7ae
+      X-Amz-Date:
+      - 20180622T195440Z
       X-Gocloud-Seq:
       - "2"
     url: https://s3.us-east-2.amazonaws.com/go-x-cloud.test-obj-naming/%E6%96%87%E4%BB%B6%E5%90%8D
@@ -131,48 +99,34 @@
       Content-Length:
       - "0"
       Date:
-<<<<<<< HEAD
-      - Tue, 19 Jun 2018 22:50:51 GMT
-=======
-      - Wed, 20 Jun 2018 15:31:49 GMT
->>>>>>> 397f1031
+      - Fri, 22 Jun 2018 19:54:41 GMT
       Etag:
       - '"acbd18db4cc2f85cedef654fccc4a4d8"'
       Server:
       - AmazonS3
       X-Amz-Id-2:
-<<<<<<< HEAD
-      - GDUJYShe86A4tg1Z0ZoZn26sGp8IjQTkXET3zbciZyHBUCGwdiAddhsRfenCVlgNE6iC3IeNYbw=
-      X-Amz-Request-Id:
-      - 2A7A023BE840D9A9
-=======
-      - R24HTGVmO97EQuPU5OtSPAqjTwlZT9qO67ZPdUDBQSTg40Db6iV+0K9BDGJnZRO8ZHwqdhb2zio=
-      X-Amz-Request-Id:
-      - EDBE27FC9F8FC93D
->>>>>>> 397f1031
-    status: 200 OK
-    code: 200
-    duration: ""
-- request:
-    body: foo
-    form: {}
-    headers:
-      Content-Length:
-      - "3"
-      Content-Md5:
-      - rL0Y20zC+Fzt72VPzMSk2A==
-      Content-Type:
-      - ""
-      User-Agent:
-      - aws-sdk-go/1.13.20 (go1.10.2; darwin; amd64) S3Manager
-      X-Amz-Content-Sha256:
-      - 2c26b46b68ffc68ff99b453c1d30413413422d706483bfa0f98a5e886266e7ae
-      X-Amz-Date:
-<<<<<<< HEAD
-      - 20180619T225050Z
-=======
-      - 20180620T153148Z
->>>>>>> 397f1031
+      - ZkeDk4k40ob6WlXmAqokG4aG3dfs7oZUZjXsRtAjwIfxTZS3peansPf//6rB/Wi90DzhuhLclBA=
+      X-Amz-Request-Id:
+      - DEEA0E410A61822C
+    status: 200 OK
+    code: 200
+    duration: ""
+- request:
+    body: foo
+    form: {}
+    headers:
+      Content-Length:
+      - "3"
+      Content-Md5:
+      - rL0Y20zC+Fzt72VPzMSk2A==
+      Content-Type:
+      - application/octet-stream
+      User-Agent:
+      - aws-sdk-go/1.13.20 (go1.10.3; darwin; amd64) S3Manager
+      X-Amz-Content-Sha256:
+      - 2c26b46b68ffc68ff99b453c1d30413413422d706483bfa0f98a5e886266e7ae
+      X-Amz-Date:
+      - 20180622T195440Z
       X-Gocloud-Seq:
       - "3"
     url: https://s3.us-east-2.amazonaws.com/go-x-cloud.test-obj-naming/%F4%90%80%80
@@ -180,32 +134,18 @@
   response:
     body: |-
       <?xml version="1.0" encoding="UTF-8"?>
-<<<<<<< HEAD
-      <Error><Code>InvalidURI</Code><Message>Couldn't parse the specified URI.</Message><URI>/go-x-cloud.test-obj-naming/%F4%90%80%80</URI><RequestId>5DBE64229198F7EA</RequestId><HostId>RZqFa9l2z7AZJFHhs6eXqkJdes7NB/88K4rrDxL02hZ3nRE35PQyAgXZBDo+A5Y8VEhANs5kOM4=</HostId></Error>
-=======
-      <Error><Code>InvalidURI</Code><Message>Couldn't parse the specified URI.</Message><URI>/go-x-cloud.test-obj-naming/%F4%90%80%80</URI><RequestId>DD539B0D56008EFC</RequestId><HostId>kizZVToNRVW2qgJUuLj9zV7AjoALw+T8I+/5O+S9Ufc3KrzSevmEo0qkYjkFaAPs/t0Ve8ydBCU=</HostId></Error>
->>>>>>> 397f1031
-    headers:
-      Content-Type:
-      - application/xml
-      Date:
-<<<<<<< HEAD
-      - Tue, 19 Jun 2018 22:50:50 GMT
-      Server:
-      - AmazonS3
-      X-Amz-Id-2:
-      - RZqFa9l2z7AZJFHhs6eXqkJdes7NB/88K4rrDxL02hZ3nRE35PQyAgXZBDo+A5Y8VEhANs5kOM4=
-      X-Amz-Request-Id:
-      - 5DBE64229198F7EA
-=======
-      - Wed, 20 Jun 2018 15:31:48 GMT
-      Server:
-      - AmazonS3
-      X-Amz-Id-2:
-      - kizZVToNRVW2qgJUuLj9zV7AjoALw+T8I+/5O+S9Ufc3KrzSevmEo0qkYjkFaAPs/t0Ve8ydBCU=
-      X-Amz-Request-Id:
-      - DD539B0D56008EFC
->>>>>>> 397f1031
+      <Error><Code>InvalidURI</Code><Message>Couldn't parse the specified URI.</Message><URI>/go-x-cloud.test-obj-naming/%F4%90%80%80</URI><RequestId>8BFF660EF6027447</RequestId><HostId>pkqaUkfxXfB7wi8Y3Ck6tAjo/EEGwzJXSowmIUlfTmSsmFIDLKAawsb+ovwEyAtQfaFXGg81toQ=</HostId></Error>
+    headers:
+      Content-Type:
+      - application/xml
+      Date:
+      - Fri, 22 Jun 2018 19:54:39 GMT
+      Server:
+      - AmazonS3
+      X-Amz-Id-2:
+      - pkqaUkfxXfB7wi8Y3Ck6tAjo/EEGwzJXSowmIUlfTmSsmFIDLKAawsb+ovwEyAtQfaFXGg81toQ=
+      X-Amz-Request-Id:
+      - 8BFF660EF6027447
     status: 400 Bad Request
     code: 400
     duration: ""
@@ -218,17 +158,13 @@
       Content-Md5:
       - rL0Y20zC+Fzt72VPzMSk2A==
       Content-Type:
-      - ""
-      User-Agent:
-      - aws-sdk-go/1.13.20 (go1.10.2; darwin; amd64) S3Manager
-      X-Amz-Content-Sha256:
-      - 2c26b46b68ffc68ff99b453c1d30413413422d706483bfa0f98a5e886266e7ae
-      X-Amz-Date:
-<<<<<<< HEAD
-      - 20180619T225050Z
-=======
-      - 20180620T153148Z
->>>>>>> 397f1031
+      - application/octet-stream
+      User-Agent:
+      - aws-sdk-go/1.13.20 (go1.10.3; darwin; amd64) S3Manager
+      X-Amz-Content-Sha256:
+      - 2c26b46b68ffc68ff99b453c1d30413413422d706483bfa0f98a5e886266e7ae
+      X-Amz-Date:
+      - 20180622T195440Z
       X-Gocloud-Seq:
       - "4"
     url: https://s3.us-east-2.amazonaws.com/go-x-cloud.test-obj-naming/aaaaaaaaaaaaaaaaaaaaaaaaaaaaaaaaaaaaaaaaaaaaaaaaaaaaaaaaaaaaaaaaaaaaaaaaaaaaaaaaaaaaaaaaaaaaaaaaaaaaaaaaaaaaaaaaaaaaaaaaaaaaaaaaaaaaaaaaaaaaaaaaaaaaaaaaaaaaaaaaaaaaaaaaaaaaaaaaaaaaaaaaaaaaaaaaaaaaaaaaaaaaaaaaaaaaaaaaaaaaaaaaaaaaaaaaaaaaaaaaaaaaaaaaaaaaaaaaaaaaaaaaaaaaaaaaaaaaaaaaaaaaaaaaaaaaaaaaaaaaaaaaaaaaaaaaaaaaaaaaaaaaaaaaaaaaaaaaaaaaaaaaaaaaaaaaaaaaaaaaaaaaaaaaaaaaaaaaaaaaaaaaaaaaaaaaaaaaaaaaaaaaaaaaaaaaaaaaaaaaaaaaaaaaaaaaaaaaaaaaaaaaaaaaaaaaaaaaaaaaaaaaaaaaaaaaaaaaaaaaaaaaaaaaaaaaaaaaaaaaaaaaaaaaaaaaaaaaaaaaaaaaaaaaaaaaaaaaaaaaaaaaaaaaaaaaaaaaaaaaaaaaaaaaaaaaaaaaaaaaaaaaaaaaaaaaaaaaaaaaaaaaaaaaaaaaaaaaaaaaaaaaaaaaaaaaaaaaaaaaaaaaaaaaaaaaaaaaaaaaaaaaaaaaaaaaaaaaaaaaaaaaaaaaaaaaaaaaaaaaaaaaaaaaaaaaaaaaaaaaaaaaaaaaaaaaaaaaaaaaaaaaaaaaaaaaaaaaaaaaaaaaaaaaaaaaaaaaaaaaaaaaaaaaaaaaaaaaaaaaaaaaaaaaaaaaaaaaaaaaaaaaaaaaaaaaaaaaaaaaaaaaaaaaaaaaaaaaaaaaaaaaaaaaaaaaaaaaaaaaaaaaaaaaaaaaaaaaaaaaaaaaaaaaaaaaaaaaaaaaaaaaaaaaaaaaaaaaaaaaaaaaaaaaaaaaaaaaaaaaaaaaaaaaaaaaaaaaaaaaaaaaaaaaaaaaaaaaaaaaaaaaaaaaaaaaaaaaaaaaaaaa
@@ -239,48 +175,34 @@
       Content-Length:
       - "0"
       Date:
-<<<<<<< HEAD
-      - Tue, 19 Jun 2018 22:50:52 GMT
-=======
-      - Wed, 20 Jun 2018 15:31:50 GMT
->>>>>>> 397f1031
+      - Fri, 22 Jun 2018 19:54:41 GMT
       Etag:
       - '"acbd18db4cc2f85cedef654fccc4a4d8"'
       Server:
       - AmazonS3
       X-Amz-Id-2:
-<<<<<<< HEAD
-      - RT4s9NXqxwY6ER5xPC/TfkXNH5ehN8Fm9I9hT5sNiagTGTjQDoexEr8nVvmLjniGyDeWEAYe7Ow=
-      X-Amz-Request-Id:
-      - 4FEBE6F45528B2C2
-=======
-      - zO0rDZuJMx8caBuSXXVcp2iLWSlDvNQZm2VLOS0ZWhdJkXaDeV6qPwDxOA+mAtQ0dVRct/VrsEo=
-      X-Amz-Request-Id:
-      - FFAB74990DD01E68
->>>>>>> 397f1031
-    status: 200 OK
-    code: 200
-    duration: ""
-- request:
-    body: foo
-    form: {}
-    headers:
-      Content-Length:
-      - "3"
-      Content-Md5:
-      - rL0Y20zC+Fzt72VPzMSk2A==
-      Content-Type:
-      - ""
-      User-Agent:
-      - aws-sdk-go/1.13.20 (go1.10.2; darwin; amd64) S3Manager
-      X-Amz-Content-Sha256:
-      - 2c26b46b68ffc68ff99b453c1d30413413422d706483bfa0f98a5e886266e7ae
-      X-Amz-Date:
-<<<<<<< HEAD
-      - 20180619T225051Z
-=======
-      - 20180620T153149Z
->>>>>>> 397f1031
+      - GBV71Iakplu55TWENYz0Pde2gN2jwFpueQFejBjUou+LRB0NGKpf0feg1dBGA6oyOL0HRKQNs4c=
+      X-Amz-Request-Id:
+      - 059D76123162FE23
+    status: 200 OK
+    code: 200
+    duration: ""
+- request:
+    body: foo
+    form: {}
+    headers:
+      Content-Length:
+      - "3"
+      Content-Md5:
+      - rL0Y20zC+Fzt72VPzMSk2A==
+      Content-Type:
+      - application/octet-stream
+      User-Agent:
+      - aws-sdk-go/1.13.20 (go1.10.3; darwin; amd64) S3Manager
+      X-Amz-Content-Sha256:
+      - 2c26b46b68ffc68ff99b453c1d30413413422d706483bfa0f98a5e886266e7ae
+      X-Amz-Date:
+      - 20180622T195440Z
       X-Gocloud-Seq:
       - "5"
     url: https://s3.us-east-2.amazonaws.com/go-x-cloud.test-obj-naming/aaaaaaaaaaaaaaaaaaaaaaaaaaaaaaaaaaaaaaaaaaaaaaaaaaaaaaaaaaaaaaaaaaaaaaaaaaaaaaaaaaaaaaaaaaaaaaaaaaaaaaaaaaaaaaaaaaaaaaaaaaaaaaaaaaaaaaaaaaaaaaaaaaaaaaaaaaaaaaaaaaaaaaaaaaaaaaaaaaaaaaaaaaaaaaaaaaaaaaaaaaaaaaaaaaaaaaaaaaaaaaaaaaaaaaaaaaaaaaaaaaaaaaaaaaaaaaaaaaaaaaaaaaaaaaaaaaaaaaaaaaaaaaaaaaaaaaaaaaaaaaaaaaaaaaaaaaaaaaaaaaaaaaaaaaaaaaaaaaaaaaaaaaaaaaaaaaaaaaaaaaaaaaaaaaaaaaaaaaaaaaaaaaaaaaaaaaaaaaaaaaaaaaaaaaaaaaaaaaaaaaaaaaaaaaaaaaaaaaaaaaaaaaaaaaaaaaaaaaaaaaaaaaaaaaaaaaaaaaaaaaaaaaaaaaaaaaaaaaaaaaaaaaaaaaaaaaaaaaaaaaaaaaaaaaaaaaaaaaaaaaaaaaaaaaaaaaaaaaaaaaaaaaaaaaaaaaaaaaaaaaaaaaaaaaaaaaaaaaaaaaaaaaaaaaaaaaaaaaaaaaaaaaaaaaaaaaaaaaaaaaaaaaaaaaaaaaaaaaaaaaaaaaaaaaaaaaaaaaaaaaaaaaaaaaaaaaaaaaaaaaaaaaaaaaaaaaaaaaaaaaaaaaaaaaaaaaaaaaaaaaaaaaaaaaaaaaaaaaaaaaaaaaaaaaaaaaaaaaaaaaaaaaaaaaaaaaaaaaaaaaaaaaaaaaaaaaaaaaaaaaaaaaaaaaaaaaaaaaaaaaaaaaaaaaaaaaaaaaaaaaaaaaaaaaaaaaaaaaaaaaaaaaaaaaaaaaaaaaaaaaaaaaaaaaaaaaaaaaaaaaaaaaaaaaaaaaaaaaaaaaaaaaaaaaaaaaaaaaaaaaaaaaaaaaaaaaaaaaaaaaaaaaaaaaaaaaaaaaaaaaaaaaaaaaaaaaaaaaaaaaaaa
@@ -288,32 +210,18 @@
   response:
     body: |-
       <?xml version="1.0" encoding="UTF-8"?>
-<<<<<<< HEAD
-      <Error><Code>KeyTooLongError</Code><Message>Your key is too long</Message><Size>1025</Size><MaxSizeAllowed>1024</MaxSizeAllowed><RequestId>63659C0AC7553A66</RequestId><HostId>ux0EAXfXheh+VO3m/IDarjOxyt3wbeVMH+x2wZm2pAyfF/acUew0sJ+sb66Kfd328Kdn0xjCjoI=</HostId></Error>
-=======
-      <Error><Code>KeyTooLongError</Code><Message>Your key is too long</Message><Size>1025</Size><MaxSizeAllowed>1024</MaxSizeAllowed><RequestId>0C425ED5B44280DE</RequestId><HostId>YyYON/Zdu3nJUwZ1DEpPbsn3AjZseMH37nWY4R9kbhG3mr362rqRqSSiYOVwY5bEwli//k6M10o=</HostId></Error>
->>>>>>> 397f1031
-    headers:
-      Content-Type:
-      - application/xml
-      Date:
-<<<<<<< HEAD
-      - Tue, 19 Jun 2018 22:50:50 GMT
-      Server:
-      - AmazonS3
-      X-Amz-Id-2:
-      - ux0EAXfXheh+VO3m/IDarjOxyt3wbeVMH+x2wZm2pAyfF/acUew0sJ+sb66Kfd328Kdn0xjCjoI=
-      X-Amz-Request-Id:
-      - 63659C0AC7553A66
-=======
-      - Wed, 20 Jun 2018 15:31:49 GMT
-      Server:
-      - AmazonS3
-      X-Amz-Id-2:
-      - YyYON/Zdu3nJUwZ1DEpPbsn3AjZseMH37nWY4R9kbhG3mr362rqRqSSiYOVwY5bEwli//k6M10o=
-      X-Amz-Request-Id:
-      - 0C425ED5B44280DE
->>>>>>> 397f1031
+      <Error><Code>KeyTooLongError</Code><Message>Your key is too long</Message><Size>1025</Size><MaxSizeAllowed>1024</MaxSizeAllowed><RequestId>91EDEAE622C28DB5</RequestId><HostId>MEQgcV4KV4yKcAWN7a7R3tMT1mOecoGjnmEV1gkAvFQFdbzoIr1mCDoV+gjwUTo1eSASAVrVV5c=</HostId></Error>
+    headers:
+      Content-Type:
+      - application/xml
+      Date:
+      - Fri, 22 Jun 2018 19:54:40 GMT
+      Server:
+      - AmazonS3
+      X-Amz-Id-2:
+      - MEQgcV4KV4yKcAWN7a7R3tMT1mOecoGjnmEV1gkAvFQFdbzoIr1mCDoV+gjwUTo1eSASAVrVV5c=
+      X-Amz-Request-Id:
+      - 91EDEAE622C28DB5
     status: 400 Bad Request
     code: 400
     duration: ""
@@ -326,17 +234,13 @@
       Content-Md5:
       - rL0Y20zC+Fzt72VPzMSk2A==
       Content-Type:
-      - ""
-      User-Agent:
-      - aws-sdk-go/1.13.20 (go1.10.2; darwin; amd64) S3Manager
-      X-Amz-Content-Sha256:
-      - 2c26b46b68ffc68ff99b453c1d30413413422d706483bfa0f98a5e886266e7ae
-      X-Amz-Date:
-<<<<<<< HEAD
-      - 20180619T225051Z
-=======
-      - 20180620T153149Z
->>>>>>> 397f1031
+      - application/octet-stream
+      User-Agent:
+      - aws-sdk-go/1.13.20 (go1.10.3; darwin; amd64) S3Manager
+      X-Amz-Content-Sha256:
+      - 2c26b46b68ffc68ff99b453c1d30413413422d706483bfa0f98a5e886266e7ae
+      X-Amz-Date:
+      - 20180622T195440Z
       X-Gocloud-Seq:
       - "6"
     url: https://s3.us-east-2.amazonaws.com/go-x-cloud.test-obj-naming/%E2%98%BA%E2%98%BA%E2%98%BA%E2%98%BA%E2%98%BA%E2%98%BA%E2%98%BA%E2%98%BA%E2%98%BA%E2%98%BA%E2%98%BA%E2%98%BA%E2%98%BA%E2%98%BA%E2%98%BA%E2%98%BA%E2%98%BA%E2%98%BA%E2%98%BA%E2%98%BA%E2%98%BA%E2%98%BA%E2%98%BA%E2%98%BA%E2%98%BA%E2%98%BA%E2%98%BA%E2%98%BA%E2%98%BA%E2%98%BA%E2%98%BA%E2%98%BA%E2%98%BA%E2%98%BA%E2%98%BA%E2%98%BA%E2%98%BA%E2%98%BA%E2%98%BA%E2%98%BA%E2%98%BA%E2%98%BA%E2%98%BA%E2%98%BA%E2%98%BA%E2%98%BA%E2%98%BA%E2%98%BA%E2%98%BA%E2%98%BA%E2%98%BA%E2%98%BA%E2%98%BA%E2%98%BA%E2%98%BA%E2%98%BA%E2%98%BA%E2%98%BA%E2%98%BA%E2%98%BA%E2%98%BA%E2%98%BA%E2%98%BA%E2%98%BA%E2%98%BA%E2%98%BA%E2%98%BA%E2%98%BA%E2%98%BA%E2%98%BA%E2%98%BA%E2%98%BA%E2%98%BA%E2%98%BA%E2%98%BA%E2%98%BA%E2%98%BA%E2%98%BA%E2%98%BA%E2%98%BA%E2%98%BA%E2%98%BA%E2%98%BA%E2%98%BA%E2%98%BA%E2%98%BA%E2%98%BA%E2%98%BA%E2%98%BA%E2%98%BA%E2%98%BA%E2%98%BA%E2%98%BA%E2%98%BA%E2%98%BA%E2%98%BA%E2%98%BA%E2%98%BA%E2%98%BA%E2%98%BA%E2%98%BA%E2%98%BA%E2%98%BA%E2%98%BA%E2%98%BA%E2%98%BA%E2%98%BA%E2%98%BA%E2%98%BA%E2%98%BA%E2%98%BA%E2%98%BA%E2%98%BA%E2%98%BA%E2%98%BA%E2%98%BA%E2%98%BA%E2%98%BA%E2%98%BA%E2%98%BA%E2%98%BA%E2%98%BA%E2%98%BA%E2%98%BA%E2%98%BA%E2%98%BA%E2%98%BA%E2%98%BA%E2%98%BA%E2%98%BA%E2%98%BA%E2%98%BA%E2%98%BA%E2%98%BA%E2%98%BA%E2%98%BA%E2%98%BA%E2%98%BA%E2%98%BA%E2%98%BA%E2%98%BA%E2%98%BA%E2%98%BA%E2%98%BA%E2%98%BA%E2%98%BA%E2%98%BA%E2%98%BA%E2%98%BA%E2%98%BA%E2%98%BA%E2%98%BA%E2%98%BA%E2%98%BA%E2%98%BA%E2%98%BA%E2%98%BA%E2%98%BA%E2%98%BA%E2%98%BA%E2%98%BA%E2%98%BA%E2%98%BA%E2%98%BA%E2%98%BA%E2%98%BA%E2%98%BA%E2%98%BA%E2%98%BA%E2%98%BA%E2%98%BA%E2%98%BA%E2%98%BA%E2%98%BA%E2%98%BA%E2%98%BA%E2%98%BA%E2%98%BA%E2%98%BA%E2%98%BA%E2%98%BA%E2%98%BA%E2%98%BA%E2%98%BA%E2%98%BA%E2%98%BA%E2%98%BA%E2%98%BA%E2%98%BA%E2%98%BA%E2%98%BA%E2%98%BA%E2%98%BA%E2%98%BA%E2%98%BA%E2%98%BA%E2%98%BA%E2%98%BA%E2%98%BA%E2%98%BA%E2%98%BA%E2%98%BA%E2%98%BA%E2%98%BA%E2%98%BA%E2%98%BA%E2%98%BA%E2%98%BA%E2%98%BA%E2%98%BA%E2%98%BA%E2%98%BA%E2%98%BA%E2%98%BA%E2%98%BA%E2%98%BA%E2%98%BA%E2%98%BA%E2%98%BA%E2%98%BA%E2%98%BA%E2%98%BA%E2%98%BA%E2%98%BA%E2%98%BA%E2%98%BA%E2%98%BA%E2%98%BA%E2%98%BA%E2%98%BA%E2%98%BA%E2%98%BA%E2%98%BA%E2%98%BA%E2%98%BA%E2%98%BA%E2%98%BA%E2%98%BA%E2%98%BA%E2%98%BA%E2%98%BA%E2%98%BA%E2%98%BA%E2%98%BA%E2%98%BA%E2%98%BA%E2%98%BA%E2%98%BA%E2%98%BA%E2%98%BA%E2%98%BA%E2%98%BA%E2%98%BA%E2%98%BA%E2%98%BA%E2%98%BA%E2%98%BA%E2%98%BA%E2%98%BA%E2%98%BA%E2%98%BA%E2%98%BA%E2%98%BA%E2%98%BA%E2%98%BA%E2%98%BA%E2%98%BA%E2%98%BA%E2%98%BA%E2%98%BA%E2%98%BA%E2%98%BA%E2%98%BA%E2%98%BA%E2%98%BA%E2%98%BA%E2%98%BA%E2%98%BA%E2%98%BA%E2%98%BA%E2%98%BA%E2%98%BA%E2%98%BA%E2%98%BA%E2%98%BA%E2%98%BA%E2%98%BA%E2%98%BA%E2%98%BA%E2%98%BA%E2%98%BA%E2%98%BA%E2%98%BA%E2%98%BA%E2%98%BA%E2%98%BA%E2%98%BA%E2%98%BA%E2%98%BA%E2%98%BA%E2%98%BA%E2%98%BA%E2%98%BA%E2%98%BA%E2%98%BA%E2%98%BA%E2%98%BA%E2%98%BA%E2%98%BA%E2%98%BA%E2%98%BA%E2%98%BA%E2%98%BA%E2%98%BA%E2%98%BA%E2%98%BA%E2%98%BA%E2%98%BA%E2%98%BA%E2%98%BA%E2%98%BA%E2%98%BA%E2%98%BA%E2%98%BA%E2%98%BA%E2%98%BA%E2%98%BA%E2%98%BA%E2%98%BA%E2%98%BA%E2%98%BA%E2%98%BA%E2%98%BA%E2%98%BA%E2%98%BA%E2%98%BA%E2%98%BA%E2%98%BA%E2%98%BA%E2%98%BA%E2%98%BA%E2%98%BA
@@ -344,32 +248,18 @@
   response:
     body: |-
       <?xml version="1.0" encoding="UTF-8"?>
-<<<<<<< HEAD
-      <Error><Code>KeyTooLongError</Code><Message>Your key is too long</Message><Size>1026</Size><MaxSizeAllowed>1024</MaxSizeAllowed><RequestId>B7F3912EB7DF4221</RequestId><HostId>tR9rLF310h61fEjAtXsfU1AFwBFry9f1/Va3zFFlxJsZnHc1yifg3STCut36+3ZOq6dMozV2onQ=</HostId></Error>
-=======
-      <Error><Code>KeyTooLongError</Code><Message>Your key is too long</Message><Size>1026</Size><MaxSizeAllowed>1024</MaxSizeAllowed><RequestId>D72146FACB7DC9D6</RequestId><HostId>ILQQHjIKDkQloqW6lrHvjLuUvSB8WuH776UbWJKiF3jK2rGLJf6DHlnrQZtxvfo7YefGJc+w5YA=</HostId></Error>
->>>>>>> 397f1031
-    headers:
-      Content-Type:
-      - application/xml
-      Date:
-<<<<<<< HEAD
-      - Tue, 19 Jun 2018 22:50:51 GMT
-      Server:
-      - AmazonS3
-      X-Amz-Id-2:
-      - tR9rLF310h61fEjAtXsfU1AFwBFry9f1/Va3zFFlxJsZnHc1yifg3STCut36+3ZOq6dMozV2onQ=
-      X-Amz-Request-Id:
-      - B7F3912EB7DF4221
-=======
-      - Wed, 20 Jun 2018 15:31:49 GMT
-      Server:
-      - AmazonS3
-      X-Amz-Id-2:
-      - ILQQHjIKDkQloqW6lrHvjLuUvSB8WuH776UbWJKiF3jK2rGLJf6DHlnrQZtxvfo7YefGJc+w5YA=
-      X-Amz-Request-Id:
-      - D72146FACB7DC9D6
->>>>>>> 397f1031
+      <Error><Code>KeyTooLongError</Code><Message>Your key is too long</Message><Size>1026</Size><MaxSizeAllowed>1024</MaxSizeAllowed><RequestId>3E1543472F13D945</RequestId><HostId>i3sb3A+LyXGIdNq58Lju47Ty3+lqmkBFtcb0Sp+aouVLE2FKAyT5TNGxHxzXEWmwQNVwvXD4Dsc=</HostId></Error>
+    headers:
+      Content-Type:
+      - application/xml
+      Date:
+      - Fri, 22 Jun 2018 19:54:40 GMT
+      Server:
+      - AmazonS3
+      X-Amz-Id-2:
+      - i3sb3A+LyXGIdNq58Lju47Ty3+lqmkBFtcb0Sp+aouVLE2FKAyT5TNGxHxzXEWmwQNVwvXD4Dsc=
+      X-Amz-Request-Id:
+      - 3E1543472F13D945
     status: 400 Bad Request
     code: 400
     duration: ""
@@ -378,15 +268,11 @@
     form: {}
     headers:
       User-Agent:
-      - aws-sdk-go/1.13.20 (go1.10.2; darwin; amd64)
+      - aws-sdk-go/1.13.20 (go1.10.3; darwin; amd64)
       X-Amz-Content-Sha256:
       - e3b0c44298fc1c149afbf4c8996fb92427ae41e4649b934ca495991b7852b855
       X-Amz-Date:
-<<<<<<< HEAD
-      - 20180619T225051Z
-=======
-      - 20180620T153149Z
->>>>>>> 397f1031
+      - 20180622T195441Z
       X-Gocloud-Seq:
       - "7"
     url: https://s3.us-east-2.amazonaws.com/go-x-cloud.test-obj-naming
@@ -394,34 +280,20 @@
   response:
     body: |-
       <?xml version="1.0" encoding="UTF-8"?>
-<<<<<<< HEAD
-      <ListBucketResult xmlns="http://s3.amazonaws.com/doc/2006-03-01/"><Name>go-x-cloud.test-obj-naming</Name><Prefix></Prefix><Marker></Marker><MaxKeys>1000</MaxKeys><IsTruncated>false</IsTruncated><Contents><Key>aaaaaaaaaaaaaaaaaaaaaaaaaaaaaaaaaaaaaaaaaaaaaaaaaaaaaaaaaaaaaaaaaaaaaaaaaaaaaaaaaaaaaaaaaaaaaaaaaaaaaaaaaaaaaaaaaaaaaaaaaaaaaaaaaaaaaaaaaaaaaaaaaaaaaaaaaaaaaaaaaaaaaaaaaaaaaaaaaaaaaaaaaaaaaaaaaaaaaaaaaaaaaaaaaaaaaaaaaaaaaaaaaaaaaaaaaaaaaaaaaaaaaaaaaaaaaaaaaaaaaaaaaaaaaaaaaaaaaaaaaaaaaaaaaaaaaaaaaaaaaaaaaaaaaaaaaaaaaaaaaaaaaaaaaaaaaaaaaaaaaaaaaaaaaaaaaaaaaaaaaaaaaaaaaaaaaaaaaaaaaaaaaaaaaaaaaaaaaaaaaaaaaaaaaaaaaaaaaaaaaaaaaaaaaaaaaaaaaaaaaaaaaaaaaaaaaaaaaaaaaaaaaaaaaaaaaaaaaaaaaaaaaaaaaaaaaaaaaaaaaaaaaaaaaaaaaaaaaaaaaaaaaaaaaaaaaaaaaaaaaaaaaaaaaaaaaaaaaaaaaaaaaaaaaaaaaaaaaaaaaaaaaaaaaaaaaaaaaaaaaaaaaaaaaaaaaaaaaaaaaaaaaaaaaaaaaaaaaaaaaaaaaaaaaaaaaaaaaaaaaaaaaaaaaaaaaaaaaaaaaaaaaaaaaaaaaaaaaaaaaaaaaaaaaaaaaaaaaaaaaaaaaaaaaaaaaaaaaaaaaaaaaaaaaaaaaaaaaaaaaaaaaaaaaaaaaaaaaaaaaaaaaaaaaaaaaaaaaaaaaaaaaaaaaaaaaaaaaaaaaaaaaaaaaaaaaaaaaaaaaaaaaaaaaaaaaaaaaaaaaaaaaaaaaaaaaaaaaaaaaaaaaaaaaaaaaaaaaaaaaaaaaaaaaaaaaaaaaaaaaaaaaaaaaaaaaaaaaaaaaaaaaaaaaaaaaaaaaaaaaaaaaaaaaaaaaaaaaaaaaaaaaaaaaaaaaaaaaaaaaaaaaaaaaaaaaaaaaaaaaaaa</Key><LastModified>2018-06-19T22:50:52.000Z</LastModified><ETag>&quot;acbd18db4cc2f85cedef654fccc4a4d8&quot;</ETag><Size>3</Size><Owner><ID>e1f8084cdfae4a96c0ca8d343fe30bfc18997dd786ab0930b2492a01f5f85b3b</ID></Owner><StorageClass>STANDARD</StorageClass></Contents><Contents><Key>object-name</Key><LastModified>2018-06-19T22:50:51.000Z</LastModified><ETag>&quot;acbd18db4cc2f85cedef654fccc4a4d8&quot;</ETag><Size>3</Size><Owner><ID>e1f8084cdfae4a96c0ca8d343fe30bfc18997dd786ab0930b2492a01f5f85b3b</ID></Owner><StorageClass>STANDARD</StorageClass></Contents><Contents><Key>文件名</Key><LastModified>2018-06-19T22:50:51.000Z</LastModified><ETag>&quot;acbd18db4cc2f85cedef654fccc4a4d8&quot;</ETag><Size>3</Size><Owner><ID>e1f8084cdfae4a96c0ca8d343fe30bfc18997dd786ab0930b2492a01f5f85b3b</ID></Owner><StorageClass>STANDARD</StorageClass></Contents></ListBucketResult>
-=======
-      <ListBucketResult xmlns="http://s3.amazonaws.com/doc/2006-03-01/"><Name>go-x-cloud.test-obj-naming</Name><Prefix></Prefix><Marker></Marker><MaxKeys>1000</MaxKeys><IsTruncated>false</IsTruncated><Contents><Key>aaaaaaaaaaaaaaaaaaaaaaaaaaaaaaaaaaaaaaaaaaaaaaaaaaaaaaaaaaaaaaaaaaaaaaaaaaaaaaaaaaaaaaaaaaaaaaaaaaaaaaaaaaaaaaaaaaaaaaaaaaaaaaaaaaaaaaaaaaaaaaaaaaaaaaaaaaaaaaaaaaaaaaaaaaaaaaaaaaaaaaaaaaaaaaaaaaaaaaaaaaaaaaaaaaaaaaaaaaaaaaaaaaaaaaaaaaaaaaaaaaaaaaaaaaaaaaaaaaaaaaaaaaaaaaaaaaaaaaaaaaaaaaaaaaaaaaaaaaaaaaaaaaaaaaaaaaaaaaaaaaaaaaaaaaaaaaaaaaaaaaaaaaaaaaaaaaaaaaaaaaaaaaaaaaaaaaaaaaaaaaaaaaaaaaaaaaaaaaaaaaaaaaaaaaaaaaaaaaaaaaaaaaaaaaaaaaaaaaaaaaaaaaaaaaaaaaaaaaaaaaaaaaaaaaaaaaaaaaaaaaaaaaaaaaaaaaaaaaaaaaaaaaaaaaaaaaaaaaaaaaaaaaaaaaaaaaaaaaaaaaaaaaaaaaaaaaaaaaaaaaaaaaaaaaaaaaaaaaaaaaaaaaaaaaaaaaaaaaaaaaaaaaaaaaaaaaaaaaaaaaaaaaaaaaaaaaaaaaaaaaaaaaaaaaaaaaaaaaaaaaaaaaaaaaaaaaaaaaaaaaaaaaaaaaaaaaaaaaaaaaaaaaaaaaaaaaaaaaaaaaaaaaaaaaaaaaaaaaaaaaaaaaaaaaaaaaaaaaaaaaaaaaaaaaaaaaaaaaaaaaaaaaaaaaaaaaaaaaaaaaaaaaaaaaaaaaaaaaaaaaaaaaaaaaaaaaaaaaaaaaaaaaaaaaaaaaaaaaaaaaaaaaaaaaaaaaaaaaaaaaaaaaaaaaaaaaaaaaaaaaaaaaaaaaaaaaaaaaaaaaaaaaaaaaaaaaaaaaaaaaaaaaaaaaaaaaaaaaaaaaaaaaaaaaaaaaaaaaaaaaaaaaaaaaaaaaaaaaaaaaaaaaaaaaaaaaaaaaaaaaaa</Key><LastModified>2018-06-20T15:31:50.000Z</LastModified><ETag>&quot;acbd18db4cc2f85cedef654fccc4a4d8&quot;</ETag><Size>3</Size><Owner><ID>e1f8084cdfae4a96c0ca8d343fe30bfc18997dd786ab0930b2492a01f5f85b3b</ID></Owner><StorageClass>STANDARD</StorageClass></Contents><Contents><Key>object-name</Key><LastModified>2018-06-20T15:31:49.000Z</LastModified><ETag>&quot;acbd18db4cc2f85cedef654fccc4a4d8&quot;</ETag><Size>3</Size><Owner><ID>e1f8084cdfae4a96c0ca8d343fe30bfc18997dd786ab0930b2492a01f5f85b3b</ID></Owner><StorageClass>STANDARD</StorageClass></Contents><Contents><Key>文件名</Key><LastModified>2018-06-20T15:31:49.000Z</LastModified><ETag>&quot;acbd18db4cc2f85cedef654fccc4a4d8&quot;</ETag><Size>3</Size><Owner><ID>e1f8084cdfae4a96c0ca8d343fe30bfc18997dd786ab0930b2492a01f5f85b3b</ID></Owner><StorageClass>STANDARD</StorageClass></Contents></ListBucketResult>
->>>>>>> 397f1031
-    headers:
-      Content-Type:
-      - application/xml
-      Date:
-<<<<<<< HEAD
-      - Tue, 19 Jun 2018 22:50:52 GMT
-=======
-      - Wed, 20 Jun 2018 15:31:50 GMT
->>>>>>> 397f1031
+      <ListBucketResult xmlns="http://s3.amazonaws.com/doc/2006-03-01/"><Name>go-x-cloud.test-obj-naming</Name><Prefix></Prefix><Marker></Marker><MaxKeys>1000</MaxKeys><IsTruncated>false</IsTruncated><Contents><Key>aaaaaaaaaaaaaaaaaaaaaaaaaaaaaaaaaaaaaaaaaaaaaaaaaaaaaaaaaaaaaaaaaaaaaaaaaaaaaaaaaaaaaaaaaaaaaaaaaaaaaaaaaaaaaaaaaaaaaaaaaaaaaaaaaaaaaaaaaaaaaaaaaaaaaaaaaaaaaaaaaaaaaaaaaaaaaaaaaaaaaaaaaaaaaaaaaaaaaaaaaaaaaaaaaaaaaaaaaaaaaaaaaaaaaaaaaaaaaaaaaaaaaaaaaaaaaaaaaaaaaaaaaaaaaaaaaaaaaaaaaaaaaaaaaaaaaaaaaaaaaaaaaaaaaaaaaaaaaaaaaaaaaaaaaaaaaaaaaaaaaaaaaaaaaaaaaaaaaaaaaaaaaaaaaaaaaaaaaaaaaaaaaaaaaaaaaaaaaaaaaaaaaaaaaaaaaaaaaaaaaaaaaaaaaaaaaaaaaaaaaaaaaaaaaaaaaaaaaaaaaaaaaaaaaaaaaaaaaaaaaaaaaaaaaaaaaaaaaaaaaaaaaaaaaaaaaaaaaaaaaaaaaaaaaaaaaaaaaaaaaaaaaaaaaaaaaaaaaaaaaaaaaaaaaaaaaaaaaaaaaaaaaaaaaaaaaaaaaaaaaaaaaaaaaaaaaaaaaaaaaaaaaaaaaaaaaaaaaaaaaaaaaaaaaaaaaaaaaaaaaaaaaaaaaaaaaaaaaaaaaaaaaaaaaaaaaaaaaaaaaaaaaaaaaaaaaaaaaaaaaaaaaaaaaaaaaaaaaaaaaaaaaaaaaaaaaaaaaaaaaaaaaaaaaaaaaaaaaaaaaaaaaaaaaaaaaaaaaaaaaaaaaaaaaaaaaaaaaaaaaaaaaaaaaaaaaaaaaaaaaaaaaaaaaaaaaaaaaaaaaaaaaaaaaaaaaaaaaaaaaaaaaaaaaaaaaaaaaaaaaaaaaaaaaaaaaaaaaaaaaaaaaaaaaaaaaaaaaaaaaaaaaaaaaaaaaaaaaaaaaaaaaaaaaaaaaaaaaaaaaaaaaaaaaaaaaaaaaaaaaaaaaaaaaaaaaaaaaaaaaaaa</Key><LastModified>2018-06-22T19:54:41.000Z</LastModified><ETag>&quot;acbd18db4cc2f85cedef654fccc4a4d8&quot;</ETag><Size>3</Size><Owner><ID>e1f8084cdfae4a96c0ca8d343fe30bfc18997dd786ab0930b2492a01f5f85b3b</ID></Owner><StorageClass>STANDARD</StorageClass></Contents><Contents><Key>object-name</Key><LastModified>2018-06-22T19:54:41.000Z</LastModified><ETag>&quot;acbd18db4cc2f85cedef654fccc4a4d8&quot;</ETag><Size>3</Size><Owner><ID>e1f8084cdfae4a96c0ca8d343fe30bfc18997dd786ab0930b2492a01f5f85b3b</ID></Owner><StorageClass>STANDARD</StorageClass></Contents><Contents><Key>文件名</Key><LastModified>2018-06-22T19:54:41.000Z</LastModified><ETag>&quot;acbd18db4cc2f85cedef654fccc4a4d8&quot;</ETag><Size>3</Size><Owner><ID>e1f8084cdfae4a96c0ca8d343fe30bfc18997dd786ab0930b2492a01f5f85b3b</ID></Owner><StorageClass>STANDARD</StorageClass></Contents></ListBucketResult>
+    headers:
+      Content-Type:
+      - application/xml
+      Date:
+      - Fri, 22 Jun 2018 19:54:42 GMT
       Server:
       - AmazonS3
       X-Amz-Bucket-Region:
       - us-east-2
       X-Amz-Id-2:
-<<<<<<< HEAD
-      - L+cAlOMsj4/om9s8fa06ycGyCZHZO4B066SSruKYkqEliQNDEZnWPjoxc9+XTjs0CoCsw76X+ZU=
-      X-Amz-Request-Id:
-      - 251F5F1111025F8A
-=======
-      - 8SOKB5oJIPJHRI5x3FEHTJNrz+pVQusIc4T87mVzItHUtjo1miV2W+8DYuvij6mlERYt8il2tAE=
-      X-Amz-Request-Id:
-      - 5F474F391393C7E0
->>>>>>> 397f1031
+      - Ai3/ylVTSXNx9F9OMnZFFaqRhZk0qSR9wk70hRlUQBYRf6EbLljegNUoS1/YY+0bF7fqUEYjVic=
+      X-Amz-Request-Id:
+      - 5DCCD422BB1C6C14
     status: 200 OK
     code: 200
     duration: ""
@@ -434,15 +306,11 @@
       Content-Md5:
       - F0sz+eF/qd1EJ7EVmq4nTA==
       User-Agent:
-      - aws-sdk-go/1.13.20 (go1.10.2; darwin; amd64)
+      - aws-sdk-go/1.13.20 (go1.10.3; darwin; amd64)
       X-Amz-Content-Sha256:
       - 46e9002b8cd5cf43150ad26eee04978b9c612728ff32f1d690e6d7a15e89cbf1
       X-Amz-Date:
-<<<<<<< HEAD
-      - 20180619T225052Z
-=======
-      - 20180620T153150Z
->>>>>>> 397f1031
+      - 20180622T195441Z
       X-Gocloud-Seq:
       - "8"
     url: https://s3.us-east-2.amazonaws.com/go-x-cloud.test-obj-naming?delete=
@@ -450,49 +318,31 @@
   response:
     body: |-
       <?xml version="1.0" encoding="UTF-8"?>
-<<<<<<< HEAD
-      <DeleteResult xmlns="http://s3.amazonaws.com/doc/2006-03-01/"><Deleted><Key>aaaaaaaaaaaaaaaaaaaaaaaaaaaaaaaaaaaaaaaaaaaaaaaaaaaaaaaaaaaaaaaaaaaaaaaaaaaaaaaaaaaaaaaaaaaaaaaaaaaaaaaaaaaaaaaaaaaaaaaaaaaaaaaaaaaaaaaaaaaaaaaaaaaaaaaaaaaaaaaaaaaaaaaaaaaaaaaaaaaaaaaaaaaaaaaaaaaaaaaaaaaaaaaaaaaaaaaaaaaaaaaaaaaaaaaaaaaaaaaaaaaaaaaaaaaaaaaaaaaaaaaaaaaaaaaaaaaaaaaaaaaaaaaaaaaaaaaaaaaaaaaaaaaaaaaaaaaaaaaaaaaaaaaaaaaaaaaaaaaaaaaaaaaaaaaaaaaaaaaaaaaaaaaaaaaaaaaaaaaaaaaaaaaaaaaaaaaaaaaaaaaaaaaaaaaaaaaaaaaaaaaaaaaaaaaaaaaaaaaaaaaaaaaaaaaaaaaaaaaaaaaaaaaaaaaaaaaaaaaaaaaaaaaaaaaaaaaaaaaaaaaaaaaaaaaaaaaaaaaaaaaaaaaaaaaaaaaaaaaaaaaaaaaaaaaaaaaaaaaaaaaaaaaaaaaaaaaaaaaaaaaaaaaaaaaaaaaaaaaaaaaaaaaaaaaaaaaaaaaaaaaaaaaaaaaaaaaaaaaaaaaaaaaaaaaaaaaaaaaaaaaaaaaaaaaaaaaaaaaaaaaaaaaaaaaaaaaaaaaaaaaaaaaaaaaaaaaaaaaaaaaaaaaaaaaaaaaaaaaaaaaaaaaaaaaaaaaaaaaaaaaaaaaaaaaaaaaaaaaaaaaaaaaaaaaaaaaaaaaaaaaaaaaaaaaaaaaaaaaaaaaaaaaaaaaaaaaaaaaaaaaaaaaaaaaaaaaaaaaaaaaaaaaaaaaaaaaaaaaaaaaaaaaaaaaaaaaaaaaaaaaaaaaaaaaaaaaaaaaaaaaaaaaaaaaaaaaaaaaaaaaaaaaaaaaaaaaaaaaaaaaaaaaaaaaaaaaaaaaaaaaaaaaaaaaaaaaaaaaaaaaaaaaaaaaaaaaaaaaaaaaa</Key></Deleted><Deleted><Key>文件名</Key></Deleted><Deleted><Key>object-name</Key></Deleted></DeleteResult>
-=======
       <DeleteResult xmlns="http://s3.amazonaws.com/doc/2006-03-01/"><Deleted><Key>object-name</Key></Deleted><Deleted><Key>文件名</Key></Deleted><Deleted><Key>aaaaaaaaaaaaaaaaaaaaaaaaaaaaaaaaaaaaaaaaaaaaaaaaaaaaaaaaaaaaaaaaaaaaaaaaaaaaaaaaaaaaaaaaaaaaaaaaaaaaaaaaaaaaaaaaaaaaaaaaaaaaaaaaaaaaaaaaaaaaaaaaaaaaaaaaaaaaaaaaaaaaaaaaaaaaaaaaaaaaaaaaaaaaaaaaaaaaaaaaaaaaaaaaaaaaaaaaaaaaaaaaaaaaaaaaaaaaaaaaaaaaaaaaaaaaaaaaaaaaaaaaaaaaaaaaaaaaaaaaaaaaaaaaaaaaaaaaaaaaaaaaaaaaaaaaaaaaaaaaaaaaaaaaaaaaaaaaaaaaaaaaaaaaaaaaaaaaaaaaaaaaaaaaaaaaaaaaaaaaaaaaaaaaaaaaaaaaaaaaaaaaaaaaaaaaaaaaaaaaaaaaaaaaaaaaaaaaaaaaaaaaaaaaaaaaaaaaaaaaaaaaaaaaaaaaaaaaaaaaaaaaaaaaaaaaaaaaaaaaaaaaaaaaaaaaaaaaaaaaaaaaaaaaaaaaaaaaaaaaaaaaaaaaaaaaaaaaaaaaaaaaaaaaaaaaaaaaaaaaaaaaaaaaaaaaaaaaaaaaaaaaaaaaaaaaaaaaaaaaaaaaaaaaaaaaaaaaaaaaaaaaaaaaaaaaaaaaaaaaaaaaaaaaaaaaaaaaaaaaaaaaaaaaaaaaaaaaaaaaaaaaaaaaaaaaaaaaaaaaaaaaaaaaaaaaaaaaaaaaaaaaaaaaaaaaaaaaaaaaaaaaaaaaaaaaaaaaaaaaaaaaaaaaaaaaaaaaaaaaaaaaaaaaaaaaaaaaaaaaaaaaaaaaaaaaaaaaaaaaaaaaaaaaaaaaaaaaaaaaaaaaaaaaaaaaaaaaaaaaaaaaaaaaaaaaaaaaaaaaaaaaaaaaaaaaaaaaaaaaaaaaaaaaaaaaaaaaaaaaaaaaaaaaaaaaaaaaaaaaaaaaaaaaaaaaaaaaaaaaaaaaaaaaaaaaaaaaaaaaaaaaaaaaaaaaaaaaaaaaaaaa</Key></Deleted></DeleteResult>
->>>>>>> 397f1031
-    headers:
-      Content-Type:
-      - application/xml
-      Date:
-<<<<<<< HEAD
-      - Tue, 19 Jun 2018 22:50:53 GMT
-      Server:
-      - AmazonS3
-      X-Amz-Id-2:
-      - zEJLhmxfMaltn+7sci37YyTqhRVfo32xAxp0FUd/AiLCXC9C9zfKYBveqqZbWWhzPURZ+YiCRuM=
-      X-Amz-Request-Id:
-      - 3390353419DCAE27
-=======
-      - Wed, 20 Jun 2018 15:31:51 GMT
-      Server:
-      - AmazonS3
-      X-Amz-Id-2:
-      - epV0ITJ/RO8EHS+CB4ejpXQZil8s100pK2w2blSICGWRe+plWUm5s3PfK4A70nf1ROSr8rKhTME=
-      X-Amz-Request-Id:
-      - 469E62BCA493B609
->>>>>>> 397f1031
-    status: 200 OK
-    code: 200
-    duration: ""
-- request:
-    body: ""
-    form: {}
-    headers:
-      User-Agent:
-      - aws-sdk-go/1.13.20 (go1.10.2; darwin; amd64)
+    headers:
+      Content-Type:
+      - application/xml
+      Date:
+      - Fri, 22 Jun 2018 19:54:42 GMT
+      Server:
+      - AmazonS3
+      X-Amz-Id-2:
+      - SOyX07PHOIA3FfHUuUt+P2MlFqAGanVAxTeidClwn0hUssG23sNiyd3cj1z/FRQuVuWeUGy+R5E=
+      X-Amz-Request-Id:
+      - 4A1637C87C50615F
+    status: 200 OK
+    code: 200
+    duration: ""
+- request:
+    body: ""
+    form: {}
+    headers:
+      User-Agent:
+      - aws-sdk-go/1.13.20 (go1.10.3; darwin; amd64)
       X-Amz-Content-Sha256:
       - e3b0c44298fc1c149afbf4c8996fb92427ae41e4649b934ca495991b7852b855
       X-Amz-Date:
-<<<<<<< HEAD
-      - 20180619T225052Z
-=======
-      - 20180620T153150Z
->>>>>>> 397f1031
+      - 20180622T195441Z
       X-Gocloud-Seq:
       - "9"
     url: https://s3.us-east-2.amazonaws.com/go-x-cloud.test-obj-naming
@@ -501,23 +351,13 @@
     body: ""
     headers:
       Date:
-<<<<<<< HEAD
-      - Tue, 19 Jun 2018 22:50:53 GMT
-      Server:
-      - AmazonS3
-      X-Amz-Id-2:
-      - YdIJJe51C8fWtIcr+5cAFP5cPEhShG3SdUE2kVrVRG2P2q8aoVADdsZ2xuUVzMH4XkFSNSJdDPA=
-      X-Amz-Request-Id:
-      - 9C36873904C78113
-=======
-      - Wed, 20 Jun 2018 15:31:51 GMT
-      Server:
-      - AmazonS3
-      X-Amz-Id-2:
-      - MAyQN2P6Z7ZfeA6GMWq1DS4zsfG5kJluOaB/JyLGSnzVcyc+KWTDDphYi/tISDRTxB6iH6/oo4s=
-      X-Amz-Request-Id:
-      - E53A017230E0BADE
->>>>>>> 397f1031
+      - Fri, 22 Jun 2018 19:54:42 GMT
+      Server:
+      - AmazonS3
+      X-Amz-Id-2:
+      - qkJaJ6Sasg0BimHfwKDhSlFqz4PIr3QCQIq+guc205HAc8nxFfPGU1QgImf2W9nwsPZ/QrfRaFA=
+      X-Amz-Request-Id:
+      - 13226D63C35569BC
     status: 204 No Content
     code: 204
     duration: ""
@@ -526,15 +366,11 @@
     form: {}
     headers:
       User-Agent:
-      - aws-sdk-go/1.13.20 (go1.10.2; darwin; amd64) Waiter
+      - aws-sdk-go/1.13.20 (go1.10.3; darwin; amd64) Waiter
       X-Amz-Content-Sha256:
       - e3b0c44298fc1c149afbf4c8996fb92427ae41e4649b934ca495991b7852b855
       X-Amz-Date:
-<<<<<<< HEAD
-      - 20180619T225052Z
-=======
-      - 20180620T153150Z
->>>>>>> 397f1031
+      - 20180622T195442Z
       X-Gocloud-Seq:
       - "10"
     url: https://s3.us-east-2.amazonaws.com/go-x-cloud.test-obj-naming
@@ -545,23 +381,13 @@
       Content-Type:
       - application/xml
       Date:
-<<<<<<< HEAD
-      - Tue, 19 Jun 2018 22:50:52 GMT
-      Server:
-      - AmazonS3
-      X-Amz-Id-2:
-      - 1m95yW+oP8LaR+WAGJ0FK3CnqF+myibORxCTMFemPR2naxVA1bHILlY1zF+xd/XIPgn7H6BnHdM=
-      X-Amz-Request-Id:
-      - 59BBCAD92430C5FF
-=======
-      - Wed, 20 Jun 2018 15:31:50 GMT
-      Server:
-      - AmazonS3
-      X-Amz-Id-2:
-      - kgGt6MCVIbj9XJ0zeAaeXrt9xCFUh4vxJ7HvGACW8c5C4F11upS8u39gp3ie6Ay9TKuPAr9a4tI=
-      X-Amz-Request-Id:
-      - 2DDA9AF9E9B88125
->>>>>>> 397f1031
+      - Fri, 22 Jun 2018 19:54:41 GMT
+      Server:
+      - AmazonS3
+      X-Amz-Id-2:
+      - zkL0IcHMpWUGuMUPHtIp3LV8Rq3pnfwn3ckxgpXgReiufKxKoxdsdGgd4Luqi0u/rrwpuqegOCE=
+      X-Amz-Request-Id:
+      - E6A3F739A554B865
     status: 404 Not Found
     code: 404
     duration: ""