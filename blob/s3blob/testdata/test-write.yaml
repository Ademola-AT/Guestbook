---
version: 1
interactions:
- request:
    body: <CreateBucketConfiguration xmlns="http://s3.amazonaws.com/doc/2006-03-01/"><LocationConstraint>us-east-2</LocationConstraint></CreateBucketConfiguration>
    form: {}
    headers:
      Content-Length:
      - "153"
      User-Agent:
      - aws-sdk-go/1.13.20 (go1.10.2; darwin; amd64)
      X-Amz-Content-Sha256:
      - 70cae86320841ea73b0bdc759f99920c7caa405e61af2742575750c6586272c9
      X-Amz-Date:
<<<<<<< HEAD
      - 20180619T225055Z
=======
      - 20180620T153152Z
>>>>>>> 397f1031
      X-Gocloud-Seq:
      - "0"
    url: https://s3.us-east-2.amazonaws.com/go-x-cloud.test-write
    method: PUT
  response:
    body: ""
    headers:
      Content-Length:
      - "0"
      Date:
<<<<<<< HEAD
      - Tue, 19 Jun 2018 22:50:56 GMT
=======
      - Wed, 20 Jun 2018 15:31:53 GMT
>>>>>>> 397f1031
      Location:
      - http://go-x-cloud.test-write.s3.amazonaws.com/
      Server:
      - AmazonS3
      X-Amz-Id-2:
<<<<<<< HEAD
      - Azh11UT4iSB+QhB6pImrMHCEr+FAmZEhfVfXHd32MO/FYOe17Dfu/C4zjqpqVagfqc33m5xY+gM=
      X-Amz-Request-Id:
      - 774A662BCBD5C0FA
=======
      - QTSFK7TZYxpPYPsoPoS16M7OxzAgUiHwdTC2fnPMPeqKXtVYI0fsv9ZKe317BvzLDvqwkYQTE9s=
      X-Amz-Request-Id:
      - 24F76AE74B565E32
>>>>>>> 397f1031
    status: 200 OK
    code: 200
    duration: ""
- request:
    body: Hello, HTML!
    form: {}
    headers:
      Content-Length:
      - "12"
      Content-Md5:
      - 4JjTxa2PUHPaEsgnRqdPJA==
      Content-Type:
      - text/html
      User-Agent:
      - aws-sdk-go/1.13.20 (go1.10.2; darwin; amd64) S3Manager
      X-Amz-Content-Sha256:
      - dc84245fd67437c99c6698dba9b6f50cde26069c40575efdeb8103f83c7c56d6
      X-Amz-Date:
<<<<<<< HEAD
      - 20180619T225055Z
=======
      - 20180620T153152Z
>>>>>>> 397f1031
      X-Gocloud-Seq:
      - "1"
    url: https://s3.us-east-2.amazonaws.com/go-x-cloud.test-write/write_html
    method: PUT
  response:
    body: ""
    headers:
      Content-Length:
      - "0"
      Date:
<<<<<<< HEAD
      - Tue, 19 Jun 2018 22:50:56 GMT
=======
      - Wed, 20 Jun 2018 15:31:53 GMT
>>>>>>> 397f1031
      Etag:
      - '"e098d3c5ad8f5073da12c82746a74f24"'
      Server:
      - AmazonS3
      X-Amz-Id-2:
<<<<<<< HEAD
      - EZq6Lnr46DAm7cxjNHnAgEenTD5xp6TsOyh1VhlWiMmcW4AnNthT4HzZnw8+ZZ3G3RKAjBGmZV4=
      X-Amz-Request-Id:
      - 45238B36C664B172
=======
      - Qvtqpkr8WA5AahsUdwo0+qnTR/fUXGYtYTZp4WN/jx1RsNNvy6H73MtvivYNnjy0+Fb2+DwPlh8=
      X-Amz-Request-Id:
      - 25A9F35F2D434D18
>>>>>>> 397f1031
    status: 200 OK
    code: 200
    duration: ""
- request:
    body: ""
    form: {}
    headers:
      User-Agent:
      - aws-sdk-go/1.13.20 (go1.10.2; darwin; amd64)
      X-Amz-Content-Sha256:
      - e3b0c44298fc1c149afbf4c8996fb92427ae41e4649b934ca495991b7852b855
      X-Amz-Date:
<<<<<<< HEAD
      - 20180619T225055Z
=======
      - 20180620T153152Z
>>>>>>> 397f1031
      X-Gocloud-Seq:
      - "2"
    url: https://s3.us-east-2.amazonaws.com/go-x-cloud.test-write/write_html
    method: GET
  response:
    body: Hello, HTML!
    headers:
      Accept-Ranges:
      - bytes
      Content-Length:
      - "12"
      Content-Type:
      - text/html
      Date:
<<<<<<< HEAD
      - Tue, 19 Jun 2018 22:50:56 GMT
=======
      - Wed, 20 Jun 2018 15:31:54 GMT
>>>>>>> 397f1031
      Etag:
      - '"e098d3c5ad8f5073da12c82746a74f24"'
      Last-Modified:
<<<<<<< HEAD
      - Tue, 19 Jun 2018 22:50:56 GMT
      Server:
      - AmazonS3
      X-Amz-Id-2:
      - 0Oky/sD25vDr51/C4m5fyNM0tIFDPRTGQdLucxgMJZQm41qzhk7CfOoh0tE3ruhen0zx7Jkx+D4=
      X-Amz-Request-Id:
      - 35036A6DBD4AAF9F
    status: 200 OK
    code: 200
    duration: ""
- request:
    body: Hello, JSON!
    form: {}
    headers:
      Content-Length:
      - "12"
      Content-Md5:
      - h3AZci0W6fTiRNOdmn81Cw==
      Content-Type:
      - application/json
      User-Agent:
      - aws-sdk-go/1.13.20 (go1.10.2; darwin; amd64) S3Manager
      X-Amz-Content-Sha256:
      - 49968153c11ad3174ab70424297a4d3ca23c76ad124143cb1d6d5f4a67976608
      X-Amz-Date:
      - 20180619T225055Z
      X-Gocloud-Seq:
      - "3"
    url: https://s3.us-east-2.amazonaws.com/go-x-cloud.test-write/write_json
    method: PUT
  response:
    body: ""
    headers:
      Content-Length:
      - "0"
      Date:
      - Tue, 19 Jun 2018 22:50:56 GMT
      Etag:
      - '"877019722d16e9f4e244d39d9a7f350b"'
      Server:
      - AmazonS3
      X-Amz-Id-2:
      - /UvbFve851Wgv30FUqHBdnDlctC5jgvDMC9jKK7Sc8KvRfnELj0jg+EyC1Y42M7F8CJZUf2O6Yc=
      X-Amz-Request-Id:
      - C462DA07EF5D6B5E
=======
      - Wed, 20 Jun 2018 15:31:53 GMT
      Server:
      - AmazonS3
      X-Amz-Id-2:
      - 2iXz3YBNgjJ5uiCF3En7C8QhYRvCIbLrfjECiCxox1UJak6hlLE2oDb0goI9ufUSCAa+MeYmfd0=
      X-Amz-Request-Id:
      - CCD4E7C765F3B20F
>>>>>>> 397f1031
    status: 200 OK
    code: 200
    duration: ""
- request:
    body: ""
    form: {}
    headers:
      User-Agent:
      - aws-sdk-go/1.13.20 (go1.10.2; darwin; amd64)
      X-Amz-Content-Sha256:
      - e3b0c44298fc1c149afbf4c8996fb92427ae41e4649b934ca495991b7852b855
      X-Amz-Date:
<<<<<<< HEAD
      - 20180619T225055Z
=======
      - 20180620T153153Z
>>>>>>> 397f1031
      X-Gocloud-Seq:
      - "4"
    url: https://s3.us-east-2.amazonaws.com/go-x-cloud.test-write/write_json
    method: GET
  response:
    body: Hello, JSON!
    headers:
      Accept-Ranges:
      - bytes
      Content-Length:
      - "12"
      Content-Type:
      - application/json
      Date:
      - Tue, 19 Jun 2018 22:50:56 GMT
      Etag:
      - '"877019722d16e9f4e244d39d9a7f350b"'
      Last-Modified:
      - Tue, 19 Jun 2018 22:50:56 GMT
      Server:
      - AmazonS3
      X-Amz-Id-2:
      - Noh7weO72ApPdAIubbzorXF6x9vUNkPyKN1380Alcg0acGKj2UT2gE2hlWHEL08JdFxnd0FDSF4=
      X-Amz-Request-Id:
      - C1A8988842DA1A80
    status: 200 OK
    code: 200
    duration: ""
- request:
    body: ""
    form: {}
    headers:
      User-Agent:
      - aws-sdk-go/1.13.20 (go1.10.2; darwin; amd64)
      X-Amz-Content-Sha256:
      - e3b0c44298fc1c149afbf4c8996fb92427ae41e4649b934ca495991b7852b855
      X-Amz-Date:
      - 20180619T225056Z
      X-Gocloud-Seq:
      - "5"
    url: https://s3.us-east-2.amazonaws.com/go-x-cloud.test-write
    method: GET
  response:
    body: |-
      <?xml version="1.0" encoding="UTF-8"?>
<<<<<<< HEAD
      <ListBucketResult xmlns="http://s3.amazonaws.com/doc/2006-03-01/"><Name>go-x-cloud.test-write</Name><Prefix></Prefix><Marker></Marker><MaxKeys>1000</MaxKeys><IsTruncated>false</IsTruncated><Contents><Key>write_html</Key><LastModified>2018-06-19T22:50:56.000Z</LastModified><ETag>&quot;e098d3c5ad8f5073da12c82746a74f24&quot;</ETag><Size>12</Size><Owner><ID>e1f8084cdfae4a96c0ca8d343fe30bfc18997dd786ab0930b2492a01f5f85b3b</ID></Owner><StorageClass>STANDARD</StorageClass></Contents><Contents><Key>write_json</Key><LastModified>2018-06-19T22:50:56.000Z</LastModified><ETag>&quot;877019722d16e9f4e244d39d9a7f350b&quot;</ETag><Size>12</Size><Owner><ID>e1f8084cdfae4a96c0ca8d343fe30bfc18997dd786ab0930b2492a01f5f85b3b</ID></Owner><StorageClass>STANDARD</StorageClass></Contents></ListBucketResult>
=======
      <ListBucketResult xmlns="http://s3.amazonaws.com/doc/2006-03-01/"><Name>go-x-cloud.test-write</Name><Prefix></Prefix><Marker></Marker><MaxKeys>1000</MaxKeys><IsTruncated>false</IsTruncated><Contents><Key>test_write</Key><LastModified>2018-06-20T15:31:53.000Z</LastModified><ETag>&quot;4d9b922e065c640c1e12d2c3efb0d012&quot;</ETag><Size>12</Size><Owner><ID>e1f8084cdfae4a96c0ca8d343fe30bfc18997dd786ab0930b2492a01f5f85b3b</ID></Owner><StorageClass>STANDARD</StorageClass></Contents></ListBucketResult>
>>>>>>> 397f1031
    headers:
      Content-Type:
      - application/xml
      Date:
<<<<<<< HEAD
      - Tue, 19 Jun 2018 22:50:57 GMT
=======
      - Wed, 20 Jun 2018 15:31:54 GMT
>>>>>>> 397f1031
      Server:
      - AmazonS3
      X-Amz-Bucket-Region:
      - us-east-2
      X-Amz-Id-2:
<<<<<<< HEAD
      - 1cgY6Y9dDlTAn+dpvJprI/YxeTsCvHnhMavj1DsJ8i6d2Ei0rgl5vRd/uj9q2NwkhJ8Zkdd0S2A=
      X-Amz-Request-Id:
      - 34F3947A7F3105D2
=======
      - o5HWF2bVu+z1hf2808UxRNwSb4Jo0OEaBRYiDMTCLpRiNXjgzTYmnyxghTr1aotNZAaxlLs7Nok=
      X-Amz-Request-Id:
      - 12634F6C5DF61D69
>>>>>>> 397f1031
    status: 200 OK
    code: 200
    duration: ""
- request:
    body: <Delete xmlns="http://s3.amazonaws.com/doc/2006-03-01/"><Object><Key>write_html</Key></Object><Object><Key>write_json</Key></Object></Delete>
    form: {}
    headers:
      Content-Length:
      - "141"
      Content-Md5:
      - m0V+lYaor0ebExGvbmcPaA==
      User-Agent:
      - aws-sdk-go/1.13.20 (go1.10.2; darwin; amd64)
      X-Amz-Content-Sha256:
      - 4b6fec745395b4fc0d13686b8e01a6728c7ac0fc80fdeed5333f2d02f36a2e80
      X-Amz-Date:
<<<<<<< HEAD
      - 20180619T225056Z
=======
      - 20180620T153153Z
>>>>>>> 397f1031
      X-Gocloud-Seq:
      - "6"
    url: https://s3.us-east-2.amazonaws.com/go-x-cloud.test-write?delete=
    method: POST
  response:
    body: |-
      <?xml version="1.0" encoding="UTF-8"?>
      <DeleteResult xmlns="http://s3.amazonaws.com/doc/2006-03-01/"><Deleted><Key>write_html</Key></Deleted><Deleted><Key>write_json</Key></Deleted></DeleteResult>
    headers:
      Content-Type:
      - application/xml
      Date:
<<<<<<< HEAD
      - Tue, 19 Jun 2018 22:50:57 GMT
      Server:
      - AmazonS3
      X-Amz-Id-2:
      - Hmh25A8sSfoUjXcaH8xKOlQyPuLEha+havudbQ7ZU1wx4HTslATDKaXjNNp+DjBA+lxaWTkf6No=
      X-Amz-Request-Id:
      - 3184447F05AB72C4
=======
      - Wed, 20 Jun 2018 15:31:54 GMT
      Server:
      - AmazonS3
      X-Amz-Id-2:
      - sAhdztDkhB8IvvDmeCxSuzuIltsrpTKjqIx6kGdzZNg9iV49bbHqrItc1jzka19rP1iVbDQ7+3Q=
      X-Amz-Request-Id:
      - 7703CDC18BF739F0
>>>>>>> 397f1031
    status: 200 OK
    code: 200
    duration: ""
- request:
    body: ""
    form: {}
    headers:
      User-Agent:
      - aws-sdk-go/1.13.20 (go1.10.2; darwin; amd64)
      X-Amz-Content-Sha256:
      - e3b0c44298fc1c149afbf4c8996fb92427ae41e4649b934ca495991b7852b855
      X-Amz-Date:
<<<<<<< HEAD
      - 20180619T225056Z
=======
      - 20180620T153153Z
>>>>>>> 397f1031
      X-Gocloud-Seq:
      - "7"
    url: https://s3.us-east-2.amazonaws.com/go-x-cloud.test-write
    method: DELETE
  response:
    body: ""
    headers:
      Date:
<<<<<<< HEAD
      - Tue, 19 Jun 2018 22:50:57 GMT
      Server:
      - AmazonS3
      X-Amz-Id-2:
      - iX/2ma+JvEbwNUy/3Q3cY1XBhUOEKM/c4iSbq9UzX4b25zP5VblCpNhW5MkhhdtxFTxGKKZoFss=
      X-Amz-Request-Id:
      - 8214DAE31192A5CA
=======
      - Wed, 20 Jun 2018 15:31:54 GMT
      Server:
      - AmazonS3
      X-Amz-Id-2:
      - KXmNOxEyc32GV2oCSA4kH+lwkMq1qJrpAb5jH7JZZAEKGA7vXp7f5Px6zRABSuuXO1/8PN5ckU0=
      X-Amz-Request-Id:
      - 8A35F3C250304D03
>>>>>>> 397f1031
    status: 204 No Content
    code: 204
    duration: ""
- request:
    body: ""
    form: {}
    headers:
      User-Agent:
      - aws-sdk-go/1.13.20 (go1.10.2; darwin; amd64) Waiter
      X-Amz-Content-Sha256:
      - e3b0c44298fc1c149afbf4c8996fb92427ae41e4649b934ca495991b7852b855
      X-Amz-Date:
<<<<<<< HEAD
      - 20180619T225056Z
=======
      - 20180620T153153Z
>>>>>>> 397f1031
      X-Gocloud-Seq:
      - "8"
    url: https://s3.us-east-2.amazonaws.com/go-x-cloud.test-write
    method: HEAD
  response:
    body: ""
    headers:
      Content-Type:
      - application/xml
      Date:
<<<<<<< HEAD
      - Tue, 19 Jun 2018 22:50:56 GMT
      Server:
      - AmazonS3
      X-Amz-Id-2:
      - HOp0AS13zu/HiB7eRE5zr8OQkbmuLZ0C14Pq/m4tYA3XMm0DFkJQa+0J7bNki5pturIpIlEO6mY=
      X-Amz-Request-Id:
      - 4DF868205D4A87AA
=======
      - Wed, 20 Jun 2018 15:31:52 GMT
      Server:
      - AmazonS3
      X-Amz-Id-2:
      - fgBB6zME7aX4PJF/hdzG4G0jGlsSXawnYvxGUTUwHhJGwYPc9HREBp+Ed/85ZUKkEkZZn/RtMwI=
      X-Amz-Request-Id:
      - 876E312C7067CC7D
>>>>>>> 397f1031
    status: 404 Not Found
    code: 404
    duration: ""<|MERGE_RESOLUTION|>--- conflicted
+++ resolved
@@ -8,15 +8,11 @@
       Content-Length:
       - "153"
       User-Agent:
-      - aws-sdk-go/1.13.20 (go1.10.2; darwin; amd64)
+      - aws-sdk-go/1.13.20 (go1.10.3; darwin; amd64)
       X-Amz-Content-Sha256:
       - 70cae86320841ea73b0bdc759f99920c7caa405e61af2742575750c6586272c9
       X-Amz-Date:
-<<<<<<< HEAD
-      - 20180619T225055Z
-=======
-      - 20180620T153152Z
->>>>>>> 397f1031
+      - 20180622T195444Z
       X-Gocloud-Seq:
       - "0"
     url: https://s3.us-east-2.amazonaws.com/go-x-cloud.test-write
@@ -27,25 +23,15 @@
       Content-Length:
       - "0"
       Date:
-<<<<<<< HEAD
-      - Tue, 19 Jun 2018 22:50:56 GMT
-=======
-      - Wed, 20 Jun 2018 15:31:53 GMT
->>>>>>> 397f1031
+      - Fri, 22 Jun 2018 19:54:45 GMT
       Location:
       - http://go-x-cloud.test-write.s3.amazonaws.com/
       Server:
       - AmazonS3
       X-Amz-Id-2:
-<<<<<<< HEAD
-      - Azh11UT4iSB+QhB6pImrMHCEr+FAmZEhfVfXHd32MO/FYOe17Dfu/C4zjqpqVagfqc33m5xY+gM=
-      X-Amz-Request-Id:
-      - 774A662BCBD5C0FA
-=======
-      - QTSFK7TZYxpPYPsoPoS16M7OxzAgUiHwdTC2fnPMPeqKXtVYI0fsv9ZKe317BvzLDvqwkYQTE9s=
-      X-Amz-Request-Id:
-      - 24F76AE74B565E32
->>>>>>> 397f1031
+      - LN14JHai387FKGBnBFO3IQ/WqGlWoOxGv0AI9EKQ3Llu0H9OmprS/9fWjAhorI/obZ6unMRXAJk=
+      X-Amz-Request-Id:
+      - 96B3DB7984A9C830
     status: 200 OK
     code: 200
     duration: ""
@@ -60,15 +46,11 @@
       Content-Type:
       - text/html
       User-Agent:
-      - aws-sdk-go/1.13.20 (go1.10.2; darwin; amd64) S3Manager
+      - aws-sdk-go/1.13.20 (go1.10.3; darwin; amd64) S3Manager
       X-Amz-Content-Sha256:
       - dc84245fd67437c99c6698dba9b6f50cde26069c40575efdeb8103f83c7c56d6
       X-Amz-Date:
-<<<<<<< HEAD
-      - 20180619T225055Z
-=======
-      - 20180620T153152Z
->>>>>>> 397f1031
+      - 20180622T195444Z
       X-Gocloud-Seq:
       - "1"
     url: https://s3.us-east-2.amazonaws.com/go-x-cloud.test-write/write_html
@@ -79,42 +61,28 @@
       Content-Length:
       - "0"
       Date:
-<<<<<<< HEAD
-      - Tue, 19 Jun 2018 22:50:56 GMT
-=======
-      - Wed, 20 Jun 2018 15:31:53 GMT
->>>>>>> 397f1031
+      - Fri, 22 Jun 2018 19:54:45 GMT
       Etag:
       - '"e098d3c5ad8f5073da12c82746a74f24"'
       Server:
       - AmazonS3
       X-Amz-Id-2:
-<<<<<<< HEAD
-      - EZq6Lnr46DAm7cxjNHnAgEenTD5xp6TsOyh1VhlWiMmcW4AnNthT4HzZnw8+ZZ3G3RKAjBGmZV4=
-      X-Amz-Request-Id:
-      - 45238B36C664B172
-=======
-      - Qvtqpkr8WA5AahsUdwo0+qnTR/fUXGYtYTZp4WN/jx1RsNNvy6H73MtvivYNnjy0+Fb2+DwPlh8=
-      X-Amz-Request-Id:
-      - 25A9F35F2D434D18
->>>>>>> 397f1031
-    status: 200 OK
-    code: 200
-    duration: ""
-- request:
-    body: ""
-    form: {}
-    headers:
-      User-Agent:
-      - aws-sdk-go/1.13.20 (go1.10.2; darwin; amd64)
-      X-Amz-Content-Sha256:
-      - e3b0c44298fc1c149afbf4c8996fb92427ae41e4649b934ca495991b7852b855
-      X-Amz-Date:
-<<<<<<< HEAD
-      - 20180619T225055Z
-=======
-      - 20180620T153152Z
->>>>>>> 397f1031
+      - OxV0m9+nt9PyNCL0Z5jZ1uewSu9FIN1nmOQCd01N2sCGpyKF1+tOtYTvYK/qdm44qXLWPf5Rnbg=
+      X-Amz-Request-Id:
+      - 56038BCA77A605E8
+    status: 200 OK
+    code: 200
+    duration: ""
+- request:
+    body: ""
+    form: {}
+    headers:
+      User-Agent:
+      - aws-sdk-go/1.13.20 (go1.10.3; darwin; amd64)
+      X-Amz-Content-Sha256:
+      - e3b0c44298fc1c149afbf4c8996fb92427ae41e4649b934ca495991b7852b855
+      X-Amz-Date:
+      - 20180622T195444Z
       X-Gocloud-Seq:
       - "2"
     url: https://s3.us-east-2.amazonaws.com/go-x-cloud.test-write/write_html
@@ -129,22 +97,17 @@
       Content-Type:
       - text/html
       Date:
-<<<<<<< HEAD
-      - Tue, 19 Jun 2018 22:50:56 GMT
-=======
-      - Wed, 20 Jun 2018 15:31:54 GMT
->>>>>>> 397f1031
+      - Fri, 22 Jun 2018 19:54:45 GMT
       Etag:
       - '"e098d3c5ad8f5073da12c82746a74f24"'
       Last-Modified:
-<<<<<<< HEAD
-      - Tue, 19 Jun 2018 22:50:56 GMT
-      Server:
-      - AmazonS3
-      X-Amz-Id-2:
-      - 0Oky/sD25vDr51/C4m5fyNM0tIFDPRTGQdLucxgMJZQm41qzhk7CfOoh0tE3ruhen0zx7Jkx+D4=
-      X-Amz-Request-Id:
-      - 35036A6DBD4AAF9F
+      - Fri, 22 Jun 2018 19:54:45 GMT
+      Server:
+      - AmazonS3
+      X-Amz-Id-2:
+      - DVoR+xmEbBbehJQfl/7W1oEl2JYIdIbp5I+r0ZwUBd1UXDZpdacoyFDOUOPF9e37gNXSpbemqV0=
+      X-Amz-Request-Id:
+      - 0ED9177B9F849E57
     status: 200 OK
     code: 200
     duration: ""
@@ -159,11 +122,11 @@
       Content-Type:
       - application/json
       User-Agent:
-      - aws-sdk-go/1.13.20 (go1.10.2; darwin; amd64) S3Manager
+      - aws-sdk-go/1.13.20 (go1.10.3; darwin; amd64) S3Manager
       X-Amz-Content-Sha256:
       - 49968153c11ad3174ab70424297a4d3ca23c76ad124143cb1d6d5f4a67976608
       X-Amz-Date:
-      - 20180619T225055Z
+      - 20180622T195444Z
       X-Gocloud-Seq:
       - "3"
     url: https://s3.us-east-2.amazonaws.com/go-x-cloud.test-write/write_json
@@ -174,41 +137,28 @@
       Content-Length:
       - "0"
       Date:
-      - Tue, 19 Jun 2018 22:50:56 GMT
+      - Fri, 22 Jun 2018 19:54:45 GMT
       Etag:
       - '"877019722d16e9f4e244d39d9a7f350b"'
       Server:
       - AmazonS3
       X-Amz-Id-2:
-      - /UvbFve851Wgv30FUqHBdnDlctC5jgvDMC9jKK7Sc8KvRfnELj0jg+EyC1Y42M7F8CJZUf2O6Yc=
-      X-Amz-Request-Id:
-      - C462DA07EF5D6B5E
-=======
-      - Wed, 20 Jun 2018 15:31:53 GMT
-      Server:
-      - AmazonS3
-      X-Amz-Id-2:
-      - 2iXz3YBNgjJ5uiCF3En7C8QhYRvCIbLrfjECiCxox1UJak6hlLE2oDb0goI9ufUSCAa+MeYmfd0=
-      X-Amz-Request-Id:
-      - CCD4E7C765F3B20F
->>>>>>> 397f1031
-    status: 200 OK
-    code: 200
-    duration: ""
-- request:
-    body: ""
-    form: {}
-    headers:
-      User-Agent:
-      - aws-sdk-go/1.13.20 (go1.10.2; darwin; amd64)
-      X-Amz-Content-Sha256:
-      - e3b0c44298fc1c149afbf4c8996fb92427ae41e4649b934ca495991b7852b855
-      X-Amz-Date:
-<<<<<<< HEAD
-      - 20180619T225055Z
-=======
-      - 20180620T153153Z
->>>>>>> 397f1031
+      - zbTgu/00qsL9ryF77dv8/GLWxdt8hhlyn/HrCMAu4YBpiz6/TbyRipALjAVGk33HvtMpT6IJSa4=
+      X-Amz-Request-Id:
+      - 71D6558230136DBE
+    status: 200 OK
+    code: 200
+    duration: ""
+- request:
+    body: ""
+    form: {}
+    headers:
+      User-Agent:
+      - aws-sdk-go/1.13.20 (go1.10.3; darwin; amd64)
+      X-Amz-Content-Sha256:
+      - e3b0c44298fc1c149afbf4c8996fb92427ae41e4649b934ca495991b7852b855
+      X-Amz-Date:
+      - 20180622T195444Z
       X-Gocloud-Seq:
       - "4"
     url: https://s3.us-east-2.amazonaws.com/go-x-cloud.test-write/write_json
@@ -223,30 +173,30 @@
       Content-Type:
       - application/json
       Date:
-      - Tue, 19 Jun 2018 22:50:56 GMT
+      - Fri, 22 Jun 2018 19:54:45 GMT
       Etag:
       - '"877019722d16e9f4e244d39d9a7f350b"'
       Last-Modified:
-      - Tue, 19 Jun 2018 22:50:56 GMT
-      Server:
-      - AmazonS3
-      X-Amz-Id-2:
-      - Noh7weO72ApPdAIubbzorXF6x9vUNkPyKN1380Alcg0acGKj2UT2gE2hlWHEL08JdFxnd0FDSF4=
-      X-Amz-Request-Id:
-      - C1A8988842DA1A80
-    status: 200 OK
-    code: 200
-    duration: ""
-- request:
-    body: ""
-    form: {}
-    headers:
-      User-Agent:
-      - aws-sdk-go/1.13.20 (go1.10.2; darwin; amd64)
-      X-Amz-Content-Sha256:
-      - e3b0c44298fc1c149afbf4c8996fb92427ae41e4649b934ca495991b7852b855
-      X-Amz-Date:
-      - 20180619T225056Z
+      - Fri, 22 Jun 2018 19:54:45 GMT
+      Server:
+      - AmazonS3
+      X-Amz-Id-2:
+      - +Q8ChYCCBFqfBV08HpXM0qjWznxh3qfbjXAsRhGp8DJgQM7MQ2RGmhjA9yu8GQELa/ub6ytZXFQ=
+      X-Amz-Request-Id:
+      - B6068B87E7984FFB
+    status: 200 OK
+    code: 200
+    duration: ""
+- request:
+    body: ""
+    form: {}
+    headers:
+      User-Agent:
+      - aws-sdk-go/1.13.20 (go1.10.3; darwin; amd64)
+      X-Amz-Content-Sha256:
+      - e3b0c44298fc1c149afbf4c8996fb92427ae41e4649b934ca495991b7852b855
+      X-Amz-Date:
+      - 20180622T195444Z
       X-Gocloud-Seq:
       - "5"
     url: https://s3.us-east-2.amazonaws.com/go-x-cloud.test-write
@@ -254,34 +204,20 @@
   response:
     body: |-
       <?xml version="1.0" encoding="UTF-8"?>
-<<<<<<< HEAD
-      <ListBucketResult xmlns="http://s3.amazonaws.com/doc/2006-03-01/"><Name>go-x-cloud.test-write</Name><Prefix></Prefix><Marker></Marker><MaxKeys>1000</MaxKeys><IsTruncated>false</IsTruncated><Contents><Key>write_html</Key><LastModified>2018-06-19T22:50:56.000Z</LastModified><ETag>&quot;e098d3c5ad8f5073da12c82746a74f24&quot;</ETag><Size>12</Size><Owner><ID>e1f8084cdfae4a96c0ca8d343fe30bfc18997dd786ab0930b2492a01f5f85b3b</ID></Owner><StorageClass>STANDARD</StorageClass></Contents><Contents><Key>write_json</Key><LastModified>2018-06-19T22:50:56.000Z</LastModified><ETag>&quot;877019722d16e9f4e244d39d9a7f350b&quot;</ETag><Size>12</Size><Owner><ID>e1f8084cdfae4a96c0ca8d343fe30bfc18997dd786ab0930b2492a01f5f85b3b</ID></Owner><StorageClass>STANDARD</StorageClass></Contents></ListBucketResult>
-=======
-      <ListBucketResult xmlns="http://s3.amazonaws.com/doc/2006-03-01/"><Name>go-x-cloud.test-write</Name><Prefix></Prefix><Marker></Marker><MaxKeys>1000</MaxKeys><IsTruncated>false</IsTruncated><Contents><Key>test_write</Key><LastModified>2018-06-20T15:31:53.000Z</LastModified><ETag>&quot;4d9b922e065c640c1e12d2c3efb0d012&quot;</ETag><Size>12</Size><Owner><ID>e1f8084cdfae4a96c0ca8d343fe30bfc18997dd786ab0930b2492a01f5f85b3b</ID></Owner><StorageClass>STANDARD</StorageClass></Contents></ListBucketResult>
->>>>>>> 397f1031
+      <ListBucketResult xmlns="http://s3.amazonaws.com/doc/2006-03-01/"><Name>go-x-cloud.test-write</Name><Prefix></Prefix><Marker></Marker><MaxKeys>1000</MaxKeys><IsTruncated>false</IsTruncated><Contents><Key>write_html</Key><LastModified>2018-06-22T19:54:45.000Z</LastModified><ETag>&quot;e098d3c5ad8f5073da12c82746a74f24&quot;</ETag><Size>12</Size><Owner><ID>e1f8084cdfae4a96c0ca8d343fe30bfc18997dd786ab0930b2492a01f5f85b3b</ID></Owner><StorageClass>STANDARD</StorageClass></Contents><Contents><Key>write_json</Key><LastModified>2018-06-22T19:54:45.000Z</LastModified><ETag>&quot;877019722d16e9f4e244d39d9a7f350b&quot;</ETag><Size>12</Size><Owner><ID>e1f8084cdfae4a96c0ca8d343fe30bfc18997dd786ab0930b2492a01f5f85b3b</ID></Owner><StorageClass>STANDARD</StorageClass></Contents></ListBucketResult>
     headers:
       Content-Type:
       - application/xml
       Date:
-<<<<<<< HEAD
-      - Tue, 19 Jun 2018 22:50:57 GMT
-=======
-      - Wed, 20 Jun 2018 15:31:54 GMT
->>>>>>> 397f1031
+      - Fri, 22 Jun 2018 19:54:45 GMT
       Server:
       - AmazonS3
       X-Amz-Bucket-Region:
       - us-east-2
       X-Amz-Id-2:
-<<<<<<< HEAD
-      - 1cgY6Y9dDlTAn+dpvJprI/YxeTsCvHnhMavj1DsJ8i6d2Ei0rgl5vRd/uj9q2NwkhJ8Zkdd0S2A=
-      X-Amz-Request-Id:
-      - 34F3947A7F3105D2
-=======
-      - o5HWF2bVu+z1hf2808UxRNwSb4Jo0OEaBRYiDMTCLpRiNXjgzTYmnyxghTr1aotNZAaxlLs7Nok=
-      X-Amz-Request-Id:
-      - 12634F6C5DF61D69
->>>>>>> 397f1031
+      - 95jGQ7k1c18+PF0981Zh+A3d0GwU7V+OTFlMmAemwfjaZ2Mk6pY/LHVtZ5YqgvbwMUE78f2Sbts=
+      X-Amz-Request-Id:
+      - 5574D6CF9A3B987B
     status: 200 OK
     code: 200
     duration: ""
@@ -294,15 +230,11 @@
       Content-Md5:
       - m0V+lYaor0ebExGvbmcPaA==
       User-Agent:
-      - aws-sdk-go/1.13.20 (go1.10.2; darwin; amd64)
+      - aws-sdk-go/1.13.20 (go1.10.3; darwin; amd64)
       X-Amz-Content-Sha256:
       - 4b6fec745395b4fc0d13686b8e01a6728c7ac0fc80fdeed5333f2d02f36a2e80
       X-Amz-Date:
-<<<<<<< HEAD
-      - 20180619T225056Z
-=======
-      - 20180620T153153Z
->>>>>>> 397f1031
+      - 20180622T195445Z
       X-Gocloud-Seq:
       - "6"
     url: https://s3.us-east-2.amazonaws.com/go-x-cloud.test-write?delete=
@@ -310,45 +242,31 @@
   response:
     body: |-
       <?xml version="1.0" encoding="UTF-8"?>
-      <DeleteResult xmlns="http://s3.amazonaws.com/doc/2006-03-01/"><Deleted><Key>write_html</Key></Deleted><Deleted><Key>write_json</Key></Deleted></DeleteResult>
+      <DeleteResult xmlns="http://s3.amazonaws.com/doc/2006-03-01/"><Deleted><Key>write_json</Key></Deleted><Deleted><Key>write_html</Key></Deleted></DeleteResult>
     headers:
       Content-Type:
       - application/xml
       Date:
-<<<<<<< HEAD
-      - Tue, 19 Jun 2018 22:50:57 GMT
-      Server:
-      - AmazonS3
-      X-Amz-Id-2:
-      - Hmh25A8sSfoUjXcaH8xKOlQyPuLEha+havudbQ7ZU1wx4HTslATDKaXjNNp+DjBA+lxaWTkf6No=
-      X-Amz-Request-Id:
-      - 3184447F05AB72C4
-=======
-      - Wed, 20 Jun 2018 15:31:54 GMT
-      Server:
-      - AmazonS3
-      X-Amz-Id-2:
-      - sAhdztDkhB8IvvDmeCxSuzuIltsrpTKjqIx6kGdzZNg9iV49bbHqrItc1jzka19rP1iVbDQ7+3Q=
-      X-Amz-Request-Id:
-      - 7703CDC18BF739F0
->>>>>>> 397f1031
-    status: 200 OK
-    code: 200
-    duration: ""
-- request:
-    body: ""
-    form: {}
-    headers:
-      User-Agent:
-      - aws-sdk-go/1.13.20 (go1.10.2; darwin; amd64)
-      X-Amz-Content-Sha256:
-      - e3b0c44298fc1c149afbf4c8996fb92427ae41e4649b934ca495991b7852b855
-      X-Amz-Date:
-<<<<<<< HEAD
-      - 20180619T225056Z
-=======
-      - 20180620T153153Z
->>>>>>> 397f1031
+      - Fri, 22 Jun 2018 19:54:46 GMT
+      Server:
+      - AmazonS3
+      X-Amz-Id-2:
+      - kSeo93wzB4n1aqM9HpI0BwI+HgWXiqjXMv9XbL4+NcHph9Mh/YzTe+SlcQaIYDvJx6ZRA+Ytfc0=
+      X-Amz-Request-Id:
+      - E8CD003964870BD0
+    status: 200 OK
+    code: 200
+    duration: ""
+- request:
+    body: ""
+    form: {}
+    headers:
+      User-Agent:
+      - aws-sdk-go/1.13.20 (go1.10.3; darwin; amd64)
+      X-Amz-Content-Sha256:
+      - e3b0c44298fc1c149afbf4c8996fb92427ae41e4649b934ca495991b7852b855
+      X-Amz-Date:
+      - 20180622T195445Z
       X-Gocloud-Seq:
       - "7"
     url: https://s3.us-east-2.amazonaws.com/go-x-cloud.test-write
@@ -357,23 +275,13 @@
     body: ""
     headers:
       Date:
-<<<<<<< HEAD
-      - Tue, 19 Jun 2018 22:50:57 GMT
-      Server:
-      - AmazonS3
-      X-Amz-Id-2:
-      - iX/2ma+JvEbwNUy/3Q3cY1XBhUOEKM/c4iSbq9UzX4b25zP5VblCpNhW5MkhhdtxFTxGKKZoFss=
-      X-Amz-Request-Id:
-      - 8214DAE31192A5CA
-=======
-      - Wed, 20 Jun 2018 15:31:54 GMT
-      Server:
-      - AmazonS3
-      X-Amz-Id-2:
-      - KXmNOxEyc32GV2oCSA4kH+lwkMq1qJrpAb5jH7JZZAEKGA7vXp7f5Px6zRABSuuXO1/8PN5ckU0=
-      X-Amz-Request-Id:
-      - 8A35F3C250304D03
->>>>>>> 397f1031
+      - Fri, 22 Jun 2018 19:54:46 GMT
+      Server:
+      - AmazonS3
+      X-Amz-Id-2:
+      - ctBNWV9vf6tjHkhcyPy9gVua2pY6X/+LvqOB1tliKqOY15wbgnHi2lqltyzr9mgqPPGNajf2y9Y=
+      X-Amz-Request-Id:
+      - 2DC3CCD716F8EF47
     status: 204 No Content
     code: 204
     duration: ""
@@ -382,15 +290,11 @@
     form: {}
     headers:
       User-Agent:
-      - aws-sdk-go/1.13.20 (go1.10.2; darwin; amd64) Waiter
-      X-Amz-Content-Sha256:
-      - e3b0c44298fc1c149afbf4c8996fb92427ae41e4649b934ca495991b7852b855
-      X-Amz-Date:
-<<<<<<< HEAD
-      - 20180619T225056Z
-=======
-      - 20180620T153153Z
->>>>>>> 397f1031
+      - aws-sdk-go/1.13.20 (go1.10.3; darwin; amd64) Waiter
+      X-Amz-Content-Sha256:
+      - e3b0c44298fc1c149afbf4c8996fb92427ae41e4649b934ca495991b7852b855
+      X-Amz-Date:
+      - 20180622T195445Z
       X-Gocloud-Seq:
       - "8"
     url: https://s3.us-east-2.amazonaws.com/go-x-cloud.test-write
@@ -401,23 +305,13 @@
       Content-Type:
       - application/xml
       Date:
-<<<<<<< HEAD
-      - Tue, 19 Jun 2018 22:50:56 GMT
-      Server:
-      - AmazonS3
-      X-Amz-Id-2:
-      - HOp0AS13zu/HiB7eRE5zr8OQkbmuLZ0C14Pq/m4tYA3XMm0DFkJQa+0J7bNki5pturIpIlEO6mY=
-      X-Amz-Request-Id:
-      - 4DF868205D4A87AA
-=======
-      - Wed, 20 Jun 2018 15:31:52 GMT
-      Server:
-      - AmazonS3
-      X-Amz-Id-2:
-      - fgBB6zME7aX4PJF/hdzG4G0jGlsSXawnYvxGUTUwHhJGwYPc9HREBp+Ed/85ZUKkEkZZn/RtMwI=
-      X-Amz-Request-Id:
-      - 876E312C7067CC7D
->>>>>>> 397f1031
+      - Fri, 22 Jun 2018 19:54:45 GMT
+      Server:
+      - AmazonS3
+      X-Amz-Id-2:
+      - U8eaLnwUacMx/lF+VgTrCiPx85EnyeZz+cboarpWQkLW3KG5Uab+tboUZn8Kgv/UpjimO/gcDyw=
+      X-Amz-Request-Id:
+      - 4FA87E898290FBC8
     status: 404 Not Found
     code: 404
     duration: ""