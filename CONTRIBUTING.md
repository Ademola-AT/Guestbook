--- conflicted
+++ resolved
@@ -20,11 +20,7 @@
 We love accepting contributions! If your change is minor, please feel free submit a [pull request](https://help.github.com/articles/about-pull-requests/). If your change is larger, or adds a feature, please file an issue beforehand so that we can discuss the change. You're welcome to file an implementation pull request immediately as well, although we generally lean towards discussing the change and then reviewing the implementation separately.
 
 ### Finding something to work on
-<<<<<<< HEAD
-If you want to write some code, but don't know where to start or what you might want to do, take a look at our **Unplanned** milestone. This is where you can find issues we would like to address but can't currently find time for. See if any of the latest ones look interesting! If you want help before you can start work, you can comment on the issue and we will try to help as best we can.
-=======
 If you want to write some code, but don't know where to start or what you might want to do, take a look at our [Unplanned][] milestone. This is where you can find issues we would like to address but can't currently find time for. See if any of the latest ones look interesting! If you need help before you can start work, you can comment on the issue and we will try to help as best we can.
->>>>>>> 4795ee0d
 
 ### Contributor License Agreement
 
@@ -39,13 +35,6 @@
 ### A Warning About Tests
 Tests that interact with cloud providers are written using a replay method, where the test is run and actually performs the operations, and the requests/results of the operations are stored in a replay file. This replay file is then read back in unit tests on Travis, so the tests get to operate with real data. Unfortunately, while the Go X Cloud can generate these replay files against our test cloud infrastructure, it is not yet possible for external contributors to do the same. We want to improve this process in the future and are researching how we can do this. If you have any ideas, please file an issue!
 
-<<<<<<< HEAD
-Tests are run differently depending on whether you have a cloud environment available to run tests against or not.
-=======
-#### If you have the ability to create cloud resources
-If you can create cloud resources, setup your authentication using either `aws` or `gcloud` and set the default project as the test project. Most tests will use this project, unfortunately [some tests need a flag](https://github.com/google/go-x-cloud/issues/128) and will fail telling you what you need. You can then run `vgo test` and a new replay file is generated. This uses API quota and will create and delete cloud resources. Replay files scrub sensitive information. [Send your PR](#making-a-pull-request) without the replay files, and we can generate new ones to be used by others.
->>>>>>> 4795ee0d
-
 
 #### Writing and running tests against a cloud environment
 If you can create cloud resources, setup your authentication using either `aws` or `gcloud` and set the default project as the test project. Most tests will use this project, unfortunately [some tests need a flag](https://github.com/google/go-x-cloud/issues/128) and will fail telling you what it needs to be passed. You can then run `vgo test .` and a new replay file is generated. This uses API quota and will create and delete cloud resources. Replay files scrub sensitive information. [Send your PR](#making-a-pull-request) without the replay files, and we can generate new ones to be used by others.
@@ -53,7 +42,6 @@
 #### Writing tests locally
 While we figure out how to properly generate replay files for contributors, write your tests how you expect the change should work, and send out the PR even though the tests will fail (because the replay file doesn't have the right requests/responses in it). We can generate the replay files for you on your pull request, but this means that you may not be able to properly test your change before sending it to us, and please accept our apologies for the bad experience right now.
 
-<<<<<<< HEAD
 ## Making a pull request
 * Follow the normal [pull request flow](https://help.github.com/articles/creating-a-pull-request/)
 * Build your changes using `vgo build .`, _do not use `go`_. Go X Cloud only supports `vgo` in order to ensure [reproducible builds](https://research.swtch.com/vgo-repro).
@@ -63,21 +51,6 @@
 * [Travis CI](http://travis-ci.com) will run tests against the PR. This should happen within 10 minutes or so. If a test fails, go back to the coding stage and try to fix the test and push the same branch again. You won't need to make a new pull request, the changes will be rolled directly into the PR you already opened. Wait for Travis again. There is no need to assign a reviewer to the PR, the project team will assign someone for review during the standard [triage](#triaging) process.
 
 ## Code review
-=======
-### Making a pull request
-1. Fork the [repository](https://github.com/google/go-x-cloud).
-1. Clone your repository to your local machine.
-1. Optional, but recommended, is to make a new feature branch to put your change in using `git checkout -b my-cool-feature`
-1. Code! Feel free to make as many commits as you want; we will squash them all into a single commit before merging your change.
-1. Build your changes using `vgo build`, _do not use `go build`_. Go X Cloud only supports `vgo` in order to ensure [reproducible builds](https://research.swtch.com/vgo-repro).
-1. Test your changes using `vgo test -short`. You can omit the `-short` if you actually want to test your change against a cloud platform and you have a permissions level that enable you to do so. Please add tests that show the change does what it says it does, even if there wasn't a test in the first place. Don't add the replay files to your commits.
-1. Push your branch to GitHub using `git push origin my-cool-feature`.
-1. Head to your GitHub repository, which will show a useful banner asking you if you want to make a pull request from your recently pushed branch. Click it!
-1. Check the diffs, write a useful description (including something like `Fixes #123` if it's fixing a bug) and send the PR out. Please start the title of your pull request with the name of the affected package, followed by a colon, followed by a short summary of the change, like "blob/gcsblob: add more tests".
-1. [Travis CI](http://travis-ci.com) will run tests against the PR. This should happen within 10 minutes or so. If a test fails, go back to the coding stage and try to fix the test and push the same branch again. You won't need to make a new pull request, the changes will be rolled directly into the PR you already opened. Wait for Travis again. There is no need to assign a reviewer to the PR, the project team will assign someone for review during the standard [triage](#triaging) process.
-
-### Code review
->>>>>>> 4795ee0d
 All submissions, including submissions by project members, require review. It is almost never the case that a pull request is accepted without some changes requested, so please do not be offended!
 
 When you have finished making requested changes to your pull request, please make
