--- conflicted
+++ resolved
@@ -5,12 +5,8 @@
   - "go get -u golang.org/x/vgo"
   - "go get -u github.com/golangci/golangci-lint/cmd/golangci-lint"
 script:
-<<<<<<< HEAD
   # TRAVIS_PULL_REQUEST is set to "false" for branch builds, and the PR number
   # for pull request builds. Branch builds should test everything.
   - 'if [[ "$TRAVIS_PULL_REQUEST" != false ]]; then testing/checkpr.sh -short -race; else vgo test -short -race ./...; fi'
-=======
-  - "vgo test -short -race ./..."
   - "vgo vendor"
-  - "golangci-lint run --new-from-rev=\"$TRAVIS_BRANCH\" --print-welcome=false $(find . -type d ! -path \"./.git*\" ! -path \"./tests*\" ! -path \"./vendor*\" ! -path \"./goose/internal/goose/testdata*\" ! -path \"*_demo*\")"
->>>>>>> b8208145
+  - "golangci-lint run --new-from-rev=\"$TRAVIS_BRANCH\" --print-welcome=false $(find . -type d ! -path \"./.git*\" ! -path \"./tests*\" ! -path \"./vendor*\" ! -path \"./goose/internal/goose/testdata*\" ! -path \"*_demo*\")"