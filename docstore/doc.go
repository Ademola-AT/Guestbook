--- conflicted
+++ resolved
@@ -194,15 +194,9 @@
 // Revisions
 //
 // Docstore supports document revisions to distinguish different versions of a
-<<<<<<< HEAD
 // document and enable optimistic locking. By default, Docstore stores the
 // revision in the field named "DocstoreRevision" (stored in the constant
 // DefaultRevisionField). Providers give you the option of changing that field
-=======
-// document and enable optimistic locking. By default, Docstore stores the revision
-// in the field named "DocstoreRevision" (stored in the constant
-// DefaultRevisionField). Drivers give you the option of changing that field
->>>>>>> 4716dbdb
 // name.
 //
 // When you pass a document with a revision field to a write action, Docstore
