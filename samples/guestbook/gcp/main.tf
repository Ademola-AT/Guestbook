--- conflicted
+++ resolved
@@ -157,10 +157,7 @@
 # Google Cloud Storage
 
 resource "google_project_service" "storage" {
-<<<<<<< HEAD
   count              = "${local.service_count}"
-=======
->>>>>>> 015c2eda
   service            = "storage-component.googleapis.com"
   disable_on_destroy = false
 }
