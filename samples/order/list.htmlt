<!DOCTYPE html>
<html lang="en">
  <head>
    <meta http-equiv="content-type" content="text/html; charset=utf-8">
    <title>Orders - Go CDK Image Conversion Sample</title>
    <link href="https://fonts.googleapis.com/css?family=Roboto:400,400i,700&display=swap" rel="stylesheet">
    <link rel="stylesheet" type="text/css" href="/style.css">
  </head>
  <body>
<<<<<<< HEAD
    <header id="PageHeader">
      <a href="/" class="PageTitle-link"><h1 id="PageTitle">Go CDK Image Conversion Sample</h1></a>
    </header>
    <main id="PageContent">
      <h1>Orders</h1>
      {{if .}}
        <table id="OrderList">
          <thead>
            <tr>
              <th scope="col" class="OrderList-heading">ID</th>
              <th scope="col" class="OrderList-heading">Email</th>
              <th scope="col" class="OrderList-heading">In</th>
              <th scope="col" class="OrderList-heading">Out</th>
              <th scope="col" class="OrderList-heading">Created</th>
              <th scope="col" class="OrderList-heading">Finished</th>
              <th scope="col" class="OrderList-heading">Note</th>
            </tr>
          </thead>
          <tbody>
          {{- range .}}
            <tr>
              <td class="OrderList-cell">{{.ID}}</td>
              <td class="OrderList-cell">{{.Email}}</td>
              <td class="OrderList-cell">{{.InImage}}</td>
              <td class="OrderList-cell">{{.OutImage}}</td>
              <td class="OrderList-cell">{{with .CreateTime}}{{.Format "2006-01-02 03:04 AM"}}{{end}}</td>
              <td class="OrderList-cell">{{with .FinishTime}}{{.Format "2006-01-02 03:04 AM"}}{{end}}</td>
              <td class="OrderList-cell">{{.Note}}</td>
            </tr>
          {{- end}}
          </tbody>
        </table>
      {{else}}
          <p>No orders.</p>
      {{end}}
    </main>
=======
    <h1>Orders</h1>
    {{if .}}
      <table>
        <tr><th>ID</th><th>Email</th><th>In</th><th>Out</th><th>Created</th><th>Finished</th><th>Note</th></tr>
        {{range .}}
          <tr>
            <td>{{.ID}}</td><td>{{.Email}}</td><td>{{.InImage}}</td>
            <td>{{if .OutImage}}<a href="/show/{{.OutImage}}">{{.OutImage}}</a>{{end}}</td>
            <td>{{with .CreateTime}}{{.Format "2006-01-02 03:04 AM"}}{{end}}</td>
            <td>{{with .FinishTime}}{{.Format "2006-01-02 03:04 AM"}}{{end}}</td>
            <td>{{.Note}}</td>
          </tr>
        {{end}}
      </table>
    {{else}}
        No orders.
    {{end}}
>>>>>>> 240a4498
  </body>
</html><|MERGE_RESOLUTION|>--- conflicted
+++ resolved
@@ -7,7 +7,6 @@
     <link rel="stylesheet" type="text/css" href="/style.css">
   </head>
   <body>
-<<<<<<< HEAD
     <header id="PageHeader">
       <a href="/" class="PageTitle-link"><h1 id="PageTitle">Go CDK Image Conversion Sample</h1></a>
     </header>
@@ -32,7 +31,7 @@
               <td class="OrderList-cell">{{.ID}}</td>
               <td class="OrderList-cell">{{.Email}}</td>
               <td class="OrderList-cell">{{.InImage}}</td>
-              <td class="OrderList-cell">{{.OutImage}}</td>
+              <td class="OrderList-cell">{{with .OutImage}}<a href="/show/{{.}}">{{.}}</a>{{end}}</td>
               <td class="OrderList-cell">{{with .CreateTime}}{{.Format "2006-01-02 03:04 AM"}}{{end}}</td>
               <td class="OrderList-cell">{{with .FinishTime}}{{.Format "2006-01-02 03:04 AM"}}{{end}}</td>
               <td class="OrderList-cell">{{.Note}}</td>
@@ -44,24 +43,5 @@
           <p>No orders.</p>
       {{end}}
     </main>
-=======
-    <h1>Orders</h1>
-    {{if .}}
-      <table>
-        <tr><th>ID</th><th>Email</th><th>In</th><th>Out</th><th>Created</th><th>Finished</th><th>Note</th></tr>
-        {{range .}}
-          <tr>
-            <td>{{.ID}}</td><td>{{.Email}}</td><td>{{.InImage}}</td>
-            <td>{{if .OutImage}}<a href="/show/{{.OutImage}}">{{.OutImage}}</a>{{end}}</td>
-            <td>{{with .CreateTime}}{{.Format "2006-01-02 03:04 AM"}}{{end}}</td>
-            <td>{{with .FinishTime}}{{.Format "2006-01-02 03:04 AM"}}{{end}}</td>
-            <td>{{.Note}}</td>
-          </tr>
-        {{end}}
-      </table>
-    {{else}}
-        No orders.
-    {{end}}
->>>>>>> 240a4498
   </body>
 </html>