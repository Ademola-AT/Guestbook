// Copyright 2019 The Go Cloud Development Kit Authors
//
// Licensed under the Apache License, Version 2.0 (the "License");
// you may not use this file except in compliance with the License.
// You may obtain a copy of the License at
//
//     https://www.apache.org/licenses/LICENSE-2.0
//
// Unless required by applicable law or agreed to in writing, software
// distributed under the License is distributed on an "AS IS" BASIS,
// WITHOUT WARRANTIES OR CONDITIONS OF ANY KIND, either express or implied.
// See the License for the specific language governing permissions and
// limitations under the License.

package main

import (
	"bytes"
	"context"
	"encoding/json"
	"fmt"
	"html/template"
	"io"
	"log"
	"net/http"
	"os"
<<<<<<< HEAD
	"strings"
=======
	"path/filepath"
>>>>>>> 3a71f340
	"time"

	"gocloud.dev/blob"
	_ "gocloud.dev/blob/fileblob"
	"gocloud.dev/docstore"
	_ "gocloud.dev/docstore/memdocstore"
	"gocloud.dev/pubsub"
	_ "gocloud.dev/pubsub/mempubsub"
	"gocloud.dev/server"
	"gocloud.dev/server/requestlog"
)

// A frontend is a web server that takes image-processing orders.
type frontend struct {
	requestTopic *pubsub.Topic
	bucket       *blob.Bucket
	coll         *docstore.Collection
}

var (
	listTemplate      *template.Template
	orderFormTemplate *template.Template
)

func init() {
	// Work around a bug in go test where -coverpkg=./... uses the wrong
	// working directory (golang.org/issue/33016).
	dir, err := os.Getwd()
	if err != nil {
		log.Fatal(err)
	}
	if filepath.Base(dir) != "order" {
		// The bug puts us in a sibling directory.
		log.Printf("working around #33016, which put us in %s", dir)
		dir = filepath.Join(filepath.Dir(dir), "order")
	}
	listTemplate = template.Must(template.ParseFiles(filepath.Join(dir, "list.htmlt")))
	orderFormTemplate = template.Must(template.ParseFiles(filepath.Join(dir, "order-form.htmlt")))
}

// run starts the server on port and runs it indefinitely.
func (f *frontend) run(ctx context.Context, port int) error {
	http.HandleFunc("/", func(w http.ResponseWriter, r *http.Request) { http.ServeFile(w, r, "index.html") })
	http.HandleFunc("/orders/", wrapHTTPError(f.listOrders))
	http.HandleFunc("/orders/new", wrapHTTPError(f.orderForm))
	http.HandleFunc("/createOrder", wrapHTTPError(f.createOrder))
	http.HandleFunc("/show/", wrapHTTPError(f.showImage))

	rl := requestlog.NewNCSALogger(os.Stdout, func(err error) { fmt.Fprintf(os.Stderr, "%v\n", err) })
	s := server.New(nil, &server.Options{
		RequestLogger: rl,
	})
	return s.ListenAndServe(fmt.Sprintf(":%d", port))
}

// wrapHTTPError turns handlers that return error into ordinary http.Handlers,
// by calling http.Error on non-nil errors.
func wrapHTTPError(f func(http.ResponseWriter, *http.Request) error) func(http.ResponseWriter, *http.Request) {
	return func(w http.ResponseWriter, r *http.Request) {
		if err := f(w, r); err != nil {
			http.Error(w, err.Error(), http.StatusInternalServerError)
		}
	}
}

// orderForm serves a page that lets the user input a new order.
func (*frontend) orderForm(w http.ResponseWriter, r *http.Request) error {
	if r.Method != "GET" {
		http.Error(w, "bad method for orderForm: want GET", http.StatusBadRequest)
		return nil
	}
	return executeTemplate(orderFormTemplate, nil, w)
}

// createOrder handles a submitted order form.
func (f *frontend) createOrder(w http.ResponseWriter, r *http.Request) error {
	if r.Method != "POST" {
		http.Error(w, "bad method for createOrder: want POST", http.StatusBadRequest)
		return nil
	}
	email := r.FormValue("email")
	if email == "" {
		http.Error(w, "email missing", http.StatusBadRequest)
		return nil
	}

	file, _, err := r.FormFile("file")
	if err != nil {
		return err
	}
	defer file.Close()
	if _, err := f.doCreateOrder(r.Context(), email, file, time.Now()); err != nil {
		return err
	}
	fmt.Fprintln(w, "Order received. Thank you.")
	return nil
}

// doCreateOrder creates a new order.
// It is passed the customer's email address, an io.Reader for reading the input
// image, and the current time.
// It creates an Order in the database and sends an OrderRequest over the pub/sub topic.
// It returns the order ID it generates, for testing.
func (f *frontend) doCreateOrder(ctx context.Context, email string, file io.Reader, now time.Time) (id string, err error) {
	// Assign an ID for the order here, rather than in the processor.
	// That allows the processor to detect duplicate pub/sub messages.
	id = f.newID()
	req := &OrderRequest{
		ID:         id,
		InImage:    id + "-in",
		Email:      email,
		CreateTime: now,
	}

	// Copy the uploaded input file to the bucket.
	w, err := f.bucket.NewWriter(ctx, req.InImage, nil)
	if err != nil {
		return "", err
	}
	_, err = io.Copy(w, file)
	if err != nil {
		_ = w.Close() // ignore error
		return "", err
	}
	if err := w.Close(); err != nil {
		return "", err
	}

	defer func() {
		// if we can't send the request, the image will never be processed.
		// Try to delete it.
		if err != nil {
			if err := f.bucket.Delete(ctx, req.InImage); err != nil {
				log.Printf("deleting orphan image %q: %v", req.InImage, err)
			}
		}
	}()

	// Publish the new order.
	bytes, err := json.Marshal(req)
	if err != nil {
		return "", err
	}
	if err := f.requestTopic.Send(ctx, &pubsub.Message{Body: bytes}); err != nil {
		return "", err
	}
	return id, nil
}

// listOrders lists all the orders in the database.
func (f *frontend) listOrders(w http.ResponseWriter, r *http.Request) error {
	if r.Method != "GET" {
		http.Error(w, "bad method for listOrders: want GET", http.StatusBadRequest)
		return nil
	}
	ctx := r.Context()
	iter := f.coll.Query().Get(ctx)
	var orders []*Order
	for {
		var ord Order
		err := iter.Next(ctx, &ord)
		if err == io.EOF {
			break
		}
		if err != nil {
			return err
		}
		orders = append(orders, &ord)
	}
	return executeTemplate(listTemplate, orders, w)
}

func (f *frontend) showImage(w http.ResponseWriter, r *http.Request) error {
	objKey := strings.TrimPrefix(r.URL.Path, "/show/")
	reader, err := f.bucket.NewReader(r.Context(), objKey, nil)
	if err != nil {
		http.Error(w, fmt.Sprintf("file %q not found", objKey), http.StatusNotFound)
		return nil
	}
	defer reader.Close()
	if _, err := io.Copy(w, reader); err != nil {
		log.Printf("copy from %q failed: %v", objKey, err)
	}
	return nil
}

// newID creates a new unique ID for an incoming order. It uses the current
// second, formatted in a readable way. The resulting IDs sort nicely and are
// easy to read, but of course are not suitable for production because there
// could be more than one request in a second and because the clock can be
// reset to the past, resulting in duplicates.
func (f *frontend) newID() string {
	return time.Now().Format("060102-150405")
}

// executeTemplate executes t into a buffer using data, and if that succeeds it
// writes the bytes to w.
func executeTemplate(t *template.Template, data interface{}, w http.ResponseWriter) error {
	var buf bytes.Buffer
	if err := t.Execute(&buf, data); err != nil {
		return err
	}
	if _, err := buf.WriteTo(w); err != nil {
		log.Printf("write failed: %v", err)
	}
	return nil
}<|MERGE_RESOLUTION|>--- conflicted
+++ resolved
@@ -24,11 +24,8 @@
 	"log"
 	"net/http"
 	"os"
-<<<<<<< HEAD
+	"path/filepath"
 	"strings"
-=======
-	"path/filepath"
->>>>>>> 3a71f340
 	"time"
 
 	"gocloud.dev/blob"
