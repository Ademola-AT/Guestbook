--- conflicted
+++ resolved
@@ -1,17 +1,9 @@
-<<<<<<< HEAD
-[![Build Status](https://travis-ci.com/google/go-cloud.svg?branch=master)][travis]
-[![godoc](https://godoc.org/github.com/google/go-cloud?status.svg)][godoc]
-=======
-# Go X Cloud
+# The Go X Cloud Project
+_Write once, run on any cloud ☁️_
 
 [![Build Status](https://travis-ci.com/google/go-x-cloud.svg?branch=master)][travis]
 [![godoc](https://godoc.org/github.com/google/go-x-cloud?status.svg)][godoc]
->>>>>>> a613d706
 
-# The Go X Cloud Project
-_Write once, run on any cloud ☁️_
-
-<<<<<<< HEAD
 The Go X Cloud Project is an initiative that will allow application developers to seamlessly deploy cloud applications on any combination of cloud providers. It does this by providing stable, idiomatic interfaces for common uses like storage and databases. Think `database/sql` for cloud products.
 
 A key part of the project is to also provide a code generator called [Wire](https://github.com/google/go-cloud/blob/master/wire/README.md). It creates human-readable code that only imports the cloud SDKs for providers you use. This allows Go X Cloud to grow to support any number of cloud providers, without increasing compile times or binary sizes, and avoiding any side effects from `init()` functions.
@@ -20,33 +12,24 @@
 
 ```go
 	blobReader, err := bucket.NewReader(context.Background(), "my-blob")
-=======
-```
-$ go get -u github.com/google/go-x-cloud
->>>>>>> a613d706
 ```
 
-and being able to run that code on any cloud you want, avoiding all the ceremony of cloud-specific authorization, tracing, SDKs and all the other code required to make an application portable across cloud providers. 
-
-<<<<<<< HEAD
-[travis]: https://travis-ci.com/google/go-cloud
-[godoc]: http://godoc.org/github.com/google/go-cloud
+and being able to run that code on any cloud you want, avoiding all the ceremony of cloud-specific authorization, tracing, SDKs and all the other code required to make an application portable across cloud platforms.
 	
 ## Project status
 While in alpha, the API is subject to breaking changes so is not yet suitable for production. We encourage you to experiment with Go X Cloud and make contributions to help evolve it to meet your needs!
-=======
+
 [travis]: https://travis-ci.com/google/go-x-cloud
 [godoc]: http://godoc.org/github.com/google/go-x-cloud
->>>>>>> a613d706
 
-The GitHub repository at [google/go-cloud](https://github.com/google/go-cloud) currently contains [Google Cloud Platform](http://cloud.google.com) and [Amazon Web Services](http://aws.amazon.com) implementations as examples to prove everything is working. As the interfaces become more solidified, it will be easier for community contributions to implement support for other cloud platforms.
+The GitHub repository at [google/go-x-cloud](https://github.com/google/go-x-cloud) currently contains [Google Cloud Platform](http://cloud.google.com) and [Amazon Web Services](http://aws.amazon.com) implementations as examples to prove everything is working. As the interfaces become more solidified, it will be easier for community contributions to implement support for other cloud platforms.
 
 ## Installation instructions
 Installation is easy, but does require `vgo`. `vgo` is not yet stable, and so builds may break with `vgo` changes, but experience has shown this to be rare.
 
 ```shell
 $ go get -u golang.org/x/vgo
-$ vgo get -u github.com/google/go-cloud
+$ vgo get -u github.com/google/go-x-cloud
 ```
 Go X Cloud builds at the latest stable release of Go. Previous Go versions may compile but are not supported.
 
