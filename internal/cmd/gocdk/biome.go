// Copyright 2019 The Go Cloud Development Kit Authors
//
// Licensed under the Apache License, Version 2.0 (the "License");
// you may not use this file except in compliance with the License.
// You may obtain a copy of the License at
//
//     https://www.apache.org/licenses/LICENSE-2.0
//
// Unless required by applicable law or agreed to in writing, software
// distributed under the License is distributed on an "AS IS" BASIS,
// WITHOUT WARRANTIES OR CONDITIONS OF ANY KIND, either express or implied.
// See the License for the specific language governing permissions and
// limitations under the License.

package main

import (
	"bufio"
	"bytes"
	"context"
	"errors"
	"fmt"
	"io/ioutil"
	"os"
	"os/exec"
	"path/filepath"
	"sort"
	"strconv"
	"strings"

	"github.com/spf13/cobra"
	"gocloud.dev/internal/cmd/gocdk/internal/prompt"
	"gocloud.dev/internal/cmd/gocdk/internal/static"
	"golang.org/x/xerrors"
)

func registerBiomeCmd(ctx context.Context, pctx *processContext, rootCmd *cobra.Command) {
	biomeCmd := &cobra.Command{
		Use:   "biome",
		Short: "Manage biomes",
		Long: `Biomes are target environments. Each biome has a distinct deployment target,
and maintains its own set of Cloud resources.

A typical set of biomes is "dev", "staging", "prod".`,
	}

	var launcher string
	addCmd := &cobra.Command{
		Use:   "add <biome name>",
		Short: "Add a new biome",
		Long: `Add a new biome. Unless you specify answers via flags, you will be prompted
to choose a deployment target for the biome, as well as for any deployment-specific
information needed to deploy.`,
		Args: cobra.ExactArgs(1),
		RunE: func(_ *cobra.Command, args []string) error {
			return biomeAdd(ctx, pctx, args[0], launcher)
		},
	}
	// TODO(rvangent): There should be a way to specify answer to launcher-specific
	// prompts via flags. Maybe a JSON snippet?
	addCmd.Flags().StringVar(&launcher, "launcher", "", "the launcher for the new biome")
	biomeCmd.AddCommand(addCmd)

	listCmd := &cobra.Command{
		Use:   "list",
		Short: "Print the list of existing biomes",
		Long:  `Print the list of existing biomes.`,
		Args:  cobra.ExactArgs(0),
		RunE: func(_ *cobra.Command, _ []string) error {
			return biomeList(ctx, pctx)
		},
	}
	biomeCmd.AddCommand(listCmd)

<<<<<<< HEAD
	var applyOpts biomeApplyOptions
=======
	var applyInput bool
>>>>>>> 59ae0ba4
	applyCmd := &cobra.Command{
		Use:   "apply <biome name>",
		Short: "Apply any changes required for the biome's resource configuration (e.g., creating Cloud resources)",
		Long: `Apply the changes required to reach the desired state of the biome's resource
configuration (e.g., creating or updating Cloud resources).

Runs "terraform init" followed by "terraform apply".`,
		Args: cobra.ExactArgs(1),
		RunE: func(_ *cobra.Command, args []string) error {
<<<<<<< HEAD
			return biomeApply(ctx, pctx, args[0], &applyOpts)
		},
	}
	applyCmd.Flags().BoolVar(&applyOpts.Input, "input", true, "ask for input for Terraform variables if not directly set")
	applyCmd.Flags().BoolVar(&applyOpts.Verbose, "verbose", false, "true to print all output from Terraform")
	applyCmd.Flags().BoolVar(&applyOpts.AutoApprove, "auto-approve", false, "true to auto-approve resource changes")
=======
			return biomeApply(ctx, pctx, args[0], applyInput)
		},
	}
	applyCmd.Flags().BoolVar(&applyInput, "input", true, "ask for input for Terraform variables if not directly set")
>>>>>>> 59ae0ba4
	biomeCmd.AddCommand(applyCmd)

	var destroyInput bool
	destroyCmd := &cobra.Command{
		Use:   "destroy <biome name>",
		Short: "Removing any changes which were applied for the biome's resource configuration",
		Long: `Remove all the changes were made to reach the desired state of the biome's resource
configuration.

Runs "terraform destroy".`,
		Args: cobra.ExactArgs(1),
		RunE: func(_ *cobra.Command, args []string) error {
			return biomeDestroy(ctx, pctx, args[0], destroyInput)
		},
	}
	destroyCmd.Flags().BoolVar(&destroyInput, "input", true, "ask for input for Terraform variables if not directly set")
	biomeCmd.AddCommand(destroyCmd)

	rootCmd.AddCommand(biomeCmd)
}

// launchSpecifier is used to pass launch specifier key/value pairs to
// outputs.tf for a new biome.
type launchSpecifier struct {
	Key, Value string
}

// launcherData is passed as template data to biome.json for a new biome.
type launcherData struct {
	Launcher     string
	ServeEnabled bool
}

// biomeAdd implements the "biome add" subcommand.
//
// It creates a new biome, prompting the user for the launcher to use if needed,
// as well as any launcher-specific parameters needed.
func biomeAdd(ctx context.Context, pctx *processContext, biome, launcher string) error {
	pctx.Logf("Adding biome %q...", biome)

	moduleRoot, err := pctx.ModuleRoot(ctx)
	if err != nil {
		return xerrors.Errorf("biome add: %w", err)
	}

	if launcher == "" {
		var err error
		// TODO(rvangent): Do this as a selection instead of freeform input?
		reader := bufio.NewReader(pctx.stdin)
		launcher, err = prompt.String(reader, pctx.stderr, "Please enter a launcher to use (local, cloudrun, ecs)", "local")
		if err != nil {
			return err
		}
	}

	data := &launcherData{Launcher: launcher}
	var launchSpecifiers []*launchSpecifier
	var saveActions []*static.Action
	switch launcher {
	case "local":
		data.ServeEnabled = true
		launchSpecifiers = append(launchSpecifiers, &launchSpecifier{Key: "host_port", Value: "8080"})
	case "cloudrun":
		pctx.Logf("")
		pctx.Logf("To launch on cloudrun, we need a few pieces of information.")
		reader := bufio.NewReader(pctx.stdin)
		projectID, err := prompt.GCPProjectID(reader, pctx.stderr)
		if err != nil {
			return xerrors.Errorf("biome add: %w", err)
		}
		saveActions = append(saveActions, static.AddLocal(prompt.GCPProjectIDTfLocalName, projectID))
		// TODO(rvangent): Eventually we should ask for the GCP region; currently
		// cloudrun is singly homed in us-central1.
		region := "us-central1"
		saveActions = append(saveActions, static.AddLocal(prompt.GCPRegionTfLocalName, region))
		serviceName, err := prompt.String(reader, pctx.stderr, "Please enter a service name", "myservice")
		if err != nil {
			return xerrors.Errorf("biome add: %w", err)
		}
		saveActions = append(saveActions,
			static.AddProvider("google"),
			&static.Action{
				SourcePath:  "/launchers/cloudrun.tf",
				DestRelPath: "main.tf",
				DestExists:  true,
			},
		)
		launchSpecifiers = append(launchSpecifiers,
			&launchSpecifier{Key: "project_id", Value: strconv.Quote("${local.gcp_project}")},
			&launchSpecifier{Key: "location", Value: strconv.Quote("${local.gcp_region}")},
			&launchSpecifier{Key: "service_name", Value: strconv.Quote(serviceName)},
		)
	case "ecs":
		pctx.Logf("")
		pctx.Logf("To launch on ECS, we need a few pieces of information.")
		reader := bufio.NewReader(pctx.stdin)
		region, err := prompt.AWSRegion(reader, pctx.stderr)
		if err != nil {
			return xerrors.Errorf("biome add: %w", err)
		}
		saveActions = append(saveActions,
			static.AddLocal(prompt.AWSRegionTfLocalName, region),
			static.AddProvider("aws"),
			static.AddProvider("random"),
			&static.Action{
				SourcePath:  "/launchers/ecs.tf",
				DestRelPath: "ecs.tf",
			},
		)
		launchSpecifiers = append(launchSpecifiers,
			&launchSpecifier{Key: "cluster", Value: "aws_ecs_cluster.default.name"},
			&launchSpecifier{Key: "region", Value: "local." + prompt.AWSRegionTfLocalName},
			&launchSpecifier{Key: "image_name", Value: "aws_ecr_repository.default.repository_url"},
		)
	default:
		return fmt.Errorf("biome add: %q is not a supported launcher", launcher)
	}

	// Create the new biome directory, copied from /biome in the static data.
	// Two files are treated as templates.
	actions, err := static.CopyDir("/biome")
	if err != nil {
		return xerrors.Errorf("biome add: %w", err)
	}
	for _, a := range actions {
		switch a.SourcePath {
		case "/biome/biome.json":
			a.TemplateData = data
		case "/biome/outputs.tf":
			a.TemplateData = launchSpecifiers
		}
	}
	actions = append(actions, saveActions...)
	biomePath, _ := biomeDir(moduleRoot, biome) // ignore expected "does not exist" error
	if err := static.Do(biomePath, nil, actions...); err != nil {
		return xerrors.Errorf("gocdk biome add: %w", err)
	}
	pctx.Logf("Success!")
	return nil
}

// biomeList implements the "biome list" subcommand.
//
// It lists the current set of biomes, computed as the subdirectories of the
// biome rootdir.
func biomeList(ctx context.Context, pctx *processContext) error {
	moduleRoot, err := pctx.ModuleRoot(ctx)
	if err != nil {
		return xerrors.Errorf("biome list: %w", err)
	}
	entries, err := ioutil.ReadDir(biomesRootDir(moduleRoot))
	if err != nil {
		return xerrors.Errorf("biome list: %w", err)
	}
	var biomes []string
	for _, entry := range entries {
		_, err := biomeDir(moduleRoot, entry.Name())
		if err == nil {
			biomes = append(biomes, entry.Name())
		}
	}
	sort.Strings(biomes)
	for _, biome := range biomes {
		pctx.Println(biome)
	}
	return nil
}

// biomeApply holds options for "biome apply".
type biomeApplyOptions struct {
	Verbose     bool // show all Terraform output
	AutoApprove bool // auto-approve Terraform changes
	Input       bool // allow Terraform prompts for input
}

// biomeApply implements the "biome apply" subcommand.
//
// It runs "terraform init", "terraform plan", and "terraform apply" for the
// named biome.
func biomeApply(ctx context.Context, pctx *processContext, biome string, opts *biomeApplyOptions) error {
	moduleRoot, err := pctx.ModuleRoot(ctx)
	if err != nil {
		return xerrors.Errorf("biome apply %s: %w", biome, err)
	}

	biomePath, err := biomeDir(moduleRoot, biome)
	if err != nil {
		return xerrors.Errorf("biome apply %s: %w", biome, err)
	}

	// Writes buffered Terraform output in out, which may be nil.
	writeBufferedTerraformOutput := func(cmd *exec.Cmd, out []byte) {
		if len(out) == 0 {
			return
		}
		const separator = "#########################################\n"
		pctx.stderr.Write([]byte("\n"))
		pctx.stderr.Write([]byte(separator))
		pctx.stderr.Write([]byte(fmt.Sprintf("Output from %q\n", strings.Join(cmd.Args, " "))))
		pctx.stderr.Write([]byte(separator))
		pctx.stderr.Write(out)
		pctx.stderr.Write([]byte(separator))
		pctx.stderr.Write([]byte("\n"))
	}

	// Returns buffered Terraform output, or nil slice if output wasn't buffered.
	runTerraform := func(cmd *exec.Cmd) ([]byte, error) {
		if opts.Verbose {
			return nil, cmd.Run()
		}
		cmd.Stdout, cmd.Stderr = nil, nil
		return cmd.CombinedOutput()
	}

	pctx.Logf("Checking to see if resource updates are needed...")

	// First, run "terraform init". It's needed the first time, and anytime
	// a new Terraform provider is added, so it's safest to just always run it.
	inputArg := fmt.Sprintf("-input=%v", opts.Input)
	c := pctx.NewCommand(ctx, biomePath, "terraform", "init", inputArg)
	c.Env = overrideEnv(c.Env, "TF_IN_AUTOMATION=1")
	if out, err := runTerraform(c); err != nil {
		writeBufferedTerraformOutput(c, out)
		return xerrors.Errorf("biome apply %s: %w", biome, err)
	}

	// Get the name of a temp file in the biome directory, where we'll write the
	// output of "terraform plan".
	tmpFile, err := ioutil.TempFile(biomePath, "tfplan")
	if err != nil {
		return xerrors.Errorf("biome apply %s: %w", biome, err)
	}
	planFilePath := tmpFile.Name()
	tmpFile.Close() // we don't need the *os.File, just the name
	defer func() {
		if err := os.Remove(planFilePath); err != nil {
			pctx.Logf("Non-fatal error cleaning up; failed to remove Terraform plan file %q: %v", planFilePath, err)
		}
	}()

	// Run "terraform plan".
	// Note: just pass the base filename instead of the full file path to --out,
	// because Terraform appears to not work with full Windows paths. This works
	// because the file is in the command's working directory, biomePath.
	c = pctx.NewCommand(ctx, biomePath, "terraform", "plan", "-detailed-exitcode", "-out="+filepath.Base(planFilePath), inputArg)
	c.Env = overrideEnv(c.Env, "TF_IN_AUTOMATION=1")
	// No error means success and no diffs.
	// Exit code 1 means the command failed.
	// Exit code 2 means the command succeeded, but there's a diff.
	// TODO(rvangent): Go 1.12 added ExitCode (https://godoc.org/os#ProcessState.ExitCode);
	// use that instead of a string check once support for Go 1.11 is dropped.
	if out, err := runTerraform(c); err != nil && !strings.Contains(err.Error(), "exit status 2") {
		// A real failure.
		writeBufferedTerraformOutput(c, out)
		return xerrors.Errorf("biome apply %s: %w", biome, err)
	} else if err != nil {
		// Exit code 2 --> there's a diff.
		// Print out a summary of the changes (unless Verbose).
		if !opts.Verbose {
			pctx.Logf("Resources changes are needed; re-run with --verbose for more details.")
			// Best-effort try to print the summary "Plan: " line.
			if idx := bytes.LastIndex(out, []byte("Plan:")); idx != -1 {
				// Move to start of that line.
				for idx >= 0 && out[idx] != '\n' {
					idx--
				}
				pctx.Logf(string(out[idx+1:]))
			}
		}
		// Prompt for approval (unless AutoApprove).
		if !opts.AutoApprove {
			reader := bufio.NewReader(pctx.stdin)
			if approve, err := prompt.String(reader, pctx.stderr, "Do you want to perform these actions (only 'yes' will be accepted to approve)?", ""); err != nil {
				return xerrors.Errorf("biome apply %s: %w", biome, err)
			} else if approve != "yes" {
				return errors.New("cancelled")
			}
		}
	} else {
		// No changes.
		pctx.Logf("No resources updates are needed.")
		if opts.Verbose {
			writeBufferedTerraformOutput(c, out)
		}
	}

	// Finally, run "terraform apply" on the plan.
	// Note: do this even if there are no resource changes, because the
	// plan can include changes to other things, like output variables.
	// For example:
	// 1. Edit "outputs.tf" and change an output variable value.
	// 2. "terraform output" still prints the old value.
	// 3. "terraform plan -out tf.plan" returns 0 and says "no changes", but tf.plan is non-empty.
	// 4. "terraform output" still prints the old value.
	// 5. "terraform apply tf.plan"...
	// 6. "terraform output" now prints the new value.
	// See https://github.com/hashicorp/terraform/issues/15419.
	// See note above "terraform plan" about why filepath.Base instead of the full path.
	c = pctx.NewCommand(ctx, biomePath, "terraform", "apply", filepath.Base(planFilePath))
	c.Env = overrideEnv(c.Env, "TF_IN_AUTOMATION=1")
	if out, err := runTerraform(c); err != nil {
		writeBufferedTerraformOutput(c, out)
		return xerrors.Errorf("biome apply %s: %w", biome, err)
	}
	pctx.Logf("Success!")
	return nil
}

// biomeDestroy implements the "biome destroy" subcommand.
//
// It runs "terraform destroy" for the named biome.
func biomeDestroy(ctx context.Context, pctx *processContext, biome string, input bool) error {
	moduleRoot, err := pctx.ModuleRoot(ctx)
	if err != nil {
		return xerrors.Errorf("biome destroy %s: %w", biome, err)
	}

	biomePath, err := biomeDir(moduleRoot, biome)
	if err != nil {
		return xerrors.Errorf("biome destroy %s: %w", biome, err)
	}

	c := pctx.NewCommand(ctx, biomePath, "terraform", "destroy", "-input="+strconv.FormatBool(input), "-auto-approve")
	if err := c.Run(); err != nil {
		return xerrors.Errorf("biome destroy %s: %w", biome, err)
	}
	return nil
}<|MERGE_RESOLUTION|>--- conflicted
+++ resolved
@@ -72,11 +72,7 @@
 	}
 	biomeCmd.AddCommand(listCmd)
 
-<<<<<<< HEAD
 	var applyOpts biomeApplyOptions
-=======
-	var applyInput bool
->>>>>>> 59ae0ba4
 	applyCmd := &cobra.Command{
 		Use:   "apply <biome name>",
 		Short: "Apply any changes required for the biome's resource configuration (e.g., creating Cloud resources)",
@@ -86,19 +82,12 @@
 Runs "terraform init" followed by "terraform apply".`,
 		Args: cobra.ExactArgs(1),
 		RunE: func(_ *cobra.Command, args []string) error {
-<<<<<<< HEAD
 			return biomeApply(ctx, pctx, args[0], &applyOpts)
 		},
 	}
 	applyCmd.Flags().BoolVar(&applyOpts.Input, "input", true, "ask for input for Terraform variables if not directly set")
 	applyCmd.Flags().BoolVar(&applyOpts.Verbose, "verbose", false, "true to print all output from Terraform")
 	applyCmd.Flags().BoolVar(&applyOpts.AutoApprove, "auto-approve", false, "true to auto-approve resource changes")
-=======
-			return biomeApply(ctx, pctx, args[0], applyInput)
-		},
-	}
-	applyCmd.Flags().BoolVar(&applyInput, "input", true, "ask for input for Terraform variables if not directly set")
->>>>>>> 59ae0ba4
 	biomeCmd.AddCommand(applyCmd)
 
 	var destroyInput bool
