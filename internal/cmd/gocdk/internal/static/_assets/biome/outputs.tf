# This file specifies Terraform module outputs.
# See https://www.terraform.io/docs/configuration/outputs.html

# The launch environment sets environment variables for the running server
# which can be read inside your program using os.Getenv.
output "launch_environment" {
  value = {
    # Example:
    # FOO = "BAR"

    # DO NOT REMOVE THIS COMMENT; GO CDK DEMO URLs WILL BE INSERTED BELOW HERE
  }
}

# The launch specifier sets options for the biome's launcher.
output "launch_specifier" {
<<<<<<< HEAD
  value = {
    host_port    = 8080
    project_id   = ""            # fill this in
    location     = "us-central1"
    service_name = ""            # fill this in
=======
  value {
    {{ range . -}}
    {{ .Key }} = {{ .Value }}
    {{ end -}}
>>>>>>> b60afa96
  }
}<|MERGE_RESOLUTION|>--- conflicted
+++ resolved
@@ -14,17 +14,9 @@
 
 # The launch specifier sets options for the biome's launcher.
 output "launch_specifier" {
-<<<<<<< HEAD
   value = {
-    host_port    = 8080
-    project_id   = ""            # fill this in
-    location     = "us-central1"
-    service_name = ""            # fill this in
-=======
-  value {
     {{ range . -}}
     {{ .Key }} = {{ .Value }}
     {{ end -}}
->>>>>>> b60afa96
   }
 }