// Copyright 2019 The Go Cloud Development Kit Authors
//
// Licensed under the Apache License, Version 2.0 (the "License");
// you may not use this file except in compliance with the License.
// You may obtain a copy of the License at
//
//     https://www.apache.org/licenses/LICENSE-2.0
//
// Unless required by applicable law or agreed to in writing, software
// distributed under the License is distributed on an "AS IS" BASIS,
// WITHOUT WARRANTIES OR CONDITIONS OF ANY KIND, either express or implied.
// See the License for the specific language governing permissions and
// limitations under the License.

package prompt

import (
	"bufio"
	"errors"
	"fmt"
	"io"
	"strings"

	"gocloud.dev/internal/cmd/gocdk/internal/static"
)

// String prompts the user to input a string. It outputs msg to out, then
// prompts the user to enter a value. If the user just hits return, the
// value defaults to dflt.
// The function only returns an error if the user enters "cancel".
// TODO(rvangent): Add support for validation?
// TODO(rvangent): Ctrl-C doesn't work; maybe replace cancel.
func String(reader *bufio.Reader, out io.Writer, msg, dflt string) (string, error) {
	fmt.Fprintln(out)
	fmt.Fprintln(out, msg)
	if dflt != "" {
		fmt.Fprintln(out, "  default:", dflt)
	}
	const prompt = `Enter a value, or "cancel": `
	for {
		fmt.Fprintf(out, prompt)
		s, err := reader.ReadString('\n')
		if err != nil {
			return "", err
		}
		s = strings.Replace(s, "\n", "", -1)
		if s == "" {
			s = dflt
		}
		if s == "" {
			continue
		}
		if s == "cancel" {
			return "", errors.New("cancelled")
		}
		return s, nil
	}
}

// askIfNeeded checks to see if we've gotten a value for tfLocalName from the
// user before. If so, it returns the previously-entered value. If not, it
// prompts the user to enter a value using promptFn, and saves the result.
//
// Variable values are saved in the "main.tf" file under biomeDir.
func askIfNeeded(biomeDir, tfLocalName string, promptFn func() (string, error)) (string, error) {
	if cur, err := static.ReadLocal(biomeDir, tfLocalName); err != nil {
		return "", err
	} else if cur != "" {
		// We have a previous value!
		return cur, nil
	}
	// Prompt the user.
	val, err := promptFn()
	if err != nil {
		return "", err
	}
	// Save the answer.
	if err := static.Do(biomeDir, nil, static.AddLocal(tfLocalName, val)); err != nil {
		return "", err
	}
	return val, nil
}

// AWSRegionIfNeeded prompts the user for an AWS region if needed.
func AWSRegionIfNeeded(reader *bufio.Reader, out io.Writer, biomeDir string) (string, error) {
	prompt := func() (string, error) {
		return String(reader, out, "Please enter an AWS region.\n  See https://docs.aws.amazon.com/AmazonRDS/latest/UserGuide/Concepts.RegionsAndAvailabilityZones.html for more information.", "us-west-1")
	}
	return askIfNeeded(biomeDir, "aws_region", prompt)
}

// AzureLocationIfNeeded prompts the user for an Azure location if needed.
func AzureLocationIfNeeded(reader *bufio.Reader, out io.Writer, biomeDir string) (string, error) {
	prompt := func() (string, error) {
		return String(reader, out, "Please enter an Azure location.\n  See https://azure.microsoft.com/en-us/global-infrastructure/locations for more information.", "westus")
	}
	return askIfNeeded(biomeDir, "azure_location", prompt)
}

// GCPProjectID prompts the user for a GCP project ID.
<<<<<<< HEAD
func GCPProjectID(reader *bufio.Reader, out io.Writer) (string, error) {
	return String(reader, out, "Please enter your GCP project ID.", "")
=======
func GCPProjectID(in io.Reader, out io.Writer) (string, error) {
  return String(in, out, "Please enter your Google Cloud project ID (e.g. \"example-project-123456\")"", "")
>>>>>>> 2dd453f1
}

// GCPProjectIDIfNeeded prompts the user for a GCP project ID if needed.
func GCPProjectIDIfNeeded(reader *bufio.Reader, out io.Writer, biomeDir string) (string, error) {
	return askIfNeeded(biomeDir, "gcp_project", func() (string, error) { return GCPProjectID(reader, out) })
}

// GCPStorageLocationIfNeeded prompts the user for a GCP storage location if needed.
func GCPStorageLocationIfNeeded(reader *bufio.Reader, out io.Writer, biomeDir string) (string, error) {
	prompt := func() (string, error) {
		return String(reader, out, "Please enter a GCP storage location.\n  See https://cloud.google.com/storage/docs/locations for more information.", "US")
	}
	return askIfNeeded(biomeDir, "gcp_storage_location", prompt)
}<|MERGE_RESOLUTION|>--- conflicted
+++ resolved
@@ -98,13 +98,8 @@
 }
 
 // GCPProjectID prompts the user for a GCP project ID.
-<<<<<<< HEAD
 func GCPProjectID(reader *bufio.Reader, out io.Writer) (string, error) {
-	return String(reader, out, "Please enter your GCP project ID.", "")
-=======
-func GCPProjectID(in io.Reader, out io.Writer) (string, error) {
-  return String(in, out, "Please enter your Google Cloud project ID (e.g. \"example-project-123456\")"", "")
->>>>>>> 2dd453f1
+	return String(reader, out, `Please enter your Google Cloud project ID (e.g. "example-project-123456")`, "")
 }
 
 // GCPProjectIDIfNeeded prompts the user for a GCP project ID if needed.
