// Copyright 2019 The Go Cloud Authors
//
// Licensed under the Apache License, Version 2.0 (the "License");
// you may not use this file except in compliance with the License.
// You may obtain a copy of the License at
//
//     https://www.apache.org/licenses/LICENSE-2.0
//
// Unless required by applicable law or agreed to in writing, software
// distributed under the License is distributed on an "AS IS" BASIS,
// WITHOUT WARRANTIES OR CONDITIONS OF ANY KIND, either express or implied.
// See the License for the specific language governing permissions and
// limitations under the License.

package main

import (
	"bytes"
	"context"
	"flag"
	"io/ioutil"
	"os"
	"path/filepath"
<<<<<<< HEAD
=======
	"text/template"
>>>>>>> e364c68b

	"gocloud.dev/internal/cmd/gocdk/internal/templates"
	"golang.org/x/xerrors"
)

func init_(ctx context.Context, pctx *processContext, args []string) error {
	f := newFlagSet(pctx, "init")
	if err := f.Parse(args); xerrors.Is(err, flag.ErrHelp) {
		return nil
	} else if err != nil {
		return usagef("gocdk init: %w", err)
	}

	if f.NArg() != 1 {
		return usagef("gocdk init PATH")
	}
	// TODO(light): allow an existing empty directory, for some definition of empty
<<<<<<< HEAD
	path := f.Arg(0)
=======
	path := pctx.resolve(f.Arg(0))
>>>>>>> e364c68b
	if _, err := os.Stat(path); err == nil {
		return xerrors.Errorf("gocdk init: %s already exists", path)
	} else if !os.IsNotExist(err) {
		return xerrors.Errorf("gocdk init: %w", err)
	}

	if err := os.MkdirAll(path, 0777); err != nil {
		return xerrors.Errorf("gocdk init: %w", err)
	}

<<<<<<< HEAD
	for name, content := range templates.InitTemplates {
=======
	tmplValues := struct {
		ProjectName string
		ImportPath  string
	}{
		ProjectName: filepath.Base(path),
		ImportPath:  filepath.Base(path), // DO NOT SUBMIT TODO(light): Actually figure this out.
	}
	for name, templateSource := range templates.InitTemplates {
		tmpl := template.Must(template.New("").Parse(templateSource))
		buf := new(bytes.Buffer)
		if err := tmpl.Execute(buf, tmplValues); err != nil {
			return xerrors.Errorf("gocdk init: %w", err)
		}

>>>>>>> e364c68b
		fullPath := filepath.Join(path, filepath.FromSlash(name))
		if err := os.MkdirAll(filepath.Dir(fullPath), 0777); err != nil {
			return xerrors.Errorf("gocdk init: %w", err)
		}
<<<<<<< HEAD
		if err := ioutil.WriteFile(fullPath, []byte(content), 0666); err != nil {
=======
		if err := ioutil.WriteFile(fullPath, buf.Bytes(), 0666); err != nil {
>>>>>>> e364c68b
			return xerrors.Errorf("gocdk init: %w", err)
		}
	}
	return nil
}<|MERGE_RESOLUTION|>--- conflicted
+++ resolved
@@ -21,10 +21,7 @@
 	"io/ioutil"
 	"os"
 	"path/filepath"
-<<<<<<< HEAD
-=======
 	"text/template"
->>>>>>> e364c68b
 
 	"gocloud.dev/internal/cmd/gocdk/internal/templates"
 	"golang.org/x/xerrors"
@@ -42,11 +39,7 @@
 		return usagef("gocdk init PATH")
 	}
 	// TODO(light): allow an existing empty directory, for some definition of empty
-<<<<<<< HEAD
-	path := f.Arg(0)
-=======
 	path := pctx.resolve(f.Arg(0))
->>>>>>> e364c68b
 	if _, err := os.Stat(path); err == nil {
 		return xerrors.Errorf("gocdk init: %s already exists", path)
 	} else if !os.IsNotExist(err) {
@@ -57,9 +50,6 @@
 		return xerrors.Errorf("gocdk init: %w", err)
 	}
 
-<<<<<<< HEAD
-	for name, content := range templates.InitTemplates {
-=======
 	tmplValues := struct {
 		ProjectName string
 		ImportPath  string
@@ -74,16 +64,11 @@
 			return xerrors.Errorf("gocdk init: %w", err)
 		}
 
->>>>>>> e364c68b
 		fullPath := filepath.Join(path, filepath.FromSlash(name))
 		if err := os.MkdirAll(filepath.Dir(fullPath), 0777); err != nil {
 			return xerrors.Errorf("gocdk init: %w", err)
 		}
-<<<<<<< HEAD
-		if err := ioutil.WriteFile(fullPath, []byte(content), 0666); err != nil {
-=======
 		if err := ioutil.WriteFile(fullPath, buf.Bytes(), 0666); err != nil {
->>>>>>> e364c68b
 			return xerrors.Errorf("gocdk init: %w", err)
 		}
 	}
