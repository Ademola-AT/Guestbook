// Copyright 2019 The Go Cloud Development Kit Authors
//
// Licensed under the Apache License, Version 2.0 (the "License");
// you may not use this file except in compliance with the License.
// You may obtain a copy of the License at
//
//     https://www.apache.org/licenses/LICENSE-2.0
//
// Unless required by applicable law or agreed to in writing, software
// distributed under the License is distributed on an "AS IS" BASIS,
// WITHOUT WARRANTIES OR CONDITIONS OF ANY KIND, either express or implied.
// See the License for the specific language governing permissions and
// limitations under the License.

package main

import (
	"bytes"
	"context"
	"fmt"
	"io"
	"io/ioutil"
	"log"
	"os"
	"os/exec"
	"os/signal"
	"path/filepath"
	"strings"

	"github.com/spf13/cobra"
	"gocloud.dev/gcp"
	"golang.org/x/oauth2/google"
	"golang.org/x/xerrors"
)

// generate_static converts the files in _static/ into constants in a new
// file,
//go:generate go run generate_static.go -- static.go

func main() {
	pctx, err := newOSProcessContext()
	if err != nil {
		fmt.Fprintln(os.Stderr, err)
		os.Exit(1)

	}
	ctx, done := withInterrupt(context.Background())
	err = run(ctx, pctx, os.Args[1:])
	done()
	if err != nil {
		os.Exit(1)
	}
}

func run(ctx context.Context, pctx *processContext, args []string) error {
	var rootCmd = &cobra.Command{
		Use:   "gocdk",
		Short: "TODO gocdk",
		Long:  "TODO more about gocdk",
		// We want to print usage for any command/flag parsing errors, but
		// suppress usage for random errors returned by a command's RunE.
		// This function gets called right before RunE, so suppress from now on.
		PersistentPreRun: func(cmd *cobra.Command, args []string) {
			cmd.SilenceUsage = true
		},
	}

	registerInitCmd(ctx, pctx, rootCmd)
	registerServeCmd(ctx, pctx, rootCmd)
	registerDemoCmd(ctx, pctx, rootCmd)
	registerBiomeCmd(ctx, pctx, rootCmd)
	registerDeployCmd(ctx, pctx, rootCmd)
	registerBuildCmd(ctx, pctx, rootCmd)
	registerApplyCmd(ctx, pctx, rootCmd)
	registerLaunchCmd(ctx, pctx, rootCmd)

	rootCmd.SetArgs(args)
	return rootCmd.Execute()
}

// processContext is the state that gocdk uses to run. It is collected in
// this struct to avoid obtaining this from globals for simpler testing.
type processContext struct {
	workdir string
	env     []string
	stdin   io.Reader
	outlog  *log.Logger
	errlog  *log.Logger
}

// newOSProcessContext returns the default processContext from global variables.
func newOSProcessContext() (*processContext, error) {
	workdir, err := os.Getwd()
	if err != nil {
		return nil, err
	}
	return &processContext{
		workdir: workdir,
		env:     os.Environ(),
		stdin:   os.Stdin,
		outlog:  log.New(os.Stdout, "", 0),
		errlog:  log.New(os.Stderr, "gocdk: ", 0),
	}, nil
}

// newTestProcessContext returns a processContext for use in tests.
func newTestProcessContext(workdir string) *processContext {
	return &processContext{
		workdir: workdir,
		env:     os.Environ(),
		stdin:   strings.NewReader(""),
		outlog:  log.New(ioutil.Discard, "", 0),
		errlog:  log.New(ioutil.Discard, "", 0),
	}
}

// overrideEnv returns a copy of env that has vars appended to the end.
// It will not modify env's backing array.
func overrideEnv(env []string, vars ...string) []string {
	// Setting the slice's capacity to length ensures that a new backing array
	// is allocated if len(vars) > 0.
	return append(env[:len(env):len(env)], vars...)
}

// resolve joins path with pctx.workdir if path is relative. Otherwise,
// it returns path.
func (pctx *processContext) resolve(path string) string {
	if filepath.IsAbs(path) {
		return path
	}
	return filepath.Join(pctx.workdir, path)
}

// gcpCredentials returns the credentials to use for this process context.
func (pctx *processContext) gcpCredentials(ctx context.Context) (*google.Credentials, error) {
	// TODO(light): google.DefaultCredentials uses Getenv directly, so it is
	// difficult to disentangle to use processContext.
	return gcp.DefaultCredentials(ctx)
}

<<<<<<< HEAD
// ModuleRoot searches the given directory and those above it for the Go
// module root. It also ensures that the module looks like a Go CDK project,
// based on the existence of a "biomes" directory.
func (pctx *processContext) ModuleRoot(ctx context.Context) (string, error) {
=======
func (pctx *processContext) Logf(format string, a ...interface{}) {
	pctx.errlog.Printf(format, a...)
}

func (pctx *processContext) Printf(format string, a ...interface{}) {
	pctx.outlog.Printf(format, a...)
}

func (pctx *processContext) Println(a ...interface{}) {
	pctx.outlog.Println(a...)
}

// NewCommand creates a new exec.Cmd based on this processContext.
//
// dir may be empty; it defaults to pctx.workdir.
//
// Note that this function sets cmd.Stdout, and that Cmd.Output requires
// Stdout to be nil; you may need to set it back to nil explicitly (or
// don't use this function). Similarly for Cmd.CombinedOutput, for both
// Stdout and Stderr.
func (pctx *processContext) NewCommand(ctx context.Context, dir, name string, arg ...string) *exec.Cmd {
	cmd := exec.CommandContext(ctx, name, arg...)
	if dir == "" {
		cmd.Dir = pctx.workdir
	} else {
		cmd.Dir = dir
	}
	cmd.Env = pctx.env
	cmd.Stdin = pctx.stdin
	cmd.Stdout = pctx.outlog.Writer()
	cmd.Stderr = pctx.errlog.Writer()
	return cmd
}

// findModuleRoot searches the given directory and those above it for the Go
// module root.
func findModuleRoot(ctx context.Context, dir string) (string, error) {
>>>>>>> 0b2171f6
	c := exec.CommandContext(ctx, "go", "list", "-m", "-f", "{{.Dir}}")
	c.Dir = pctx.workdir
	output, err := c.Output()
	if err != nil {
		return "", xerrors.Errorf("couldn't find a Go module root at or above %s: %w", pctx.workdir, err)
	}
	output = bytes.TrimSuffix(output, []byte("\n"))
	if len(output) == 0 {
		return "", xerrors.Errorf("couldn't find a Go module root at or above %s", pctx.workdir)
	}
	root := string(output)
	if _, err := os.Stat(biomesRootDir(root)); err != nil {
		return "", xerrors.Errorf("Go module root %s doesn't look like a Go CDK project (no biomes/ directory)", root)
	}
	return root, nil
}

// withInterrupt returns a copy of parent with a new Done channel. The returned
// context's Done channel will be closed when the process receives an interrupt
// signal, the parent context's Done channel is closed, or the stop function is
// called, whichever comes first.
//
// The stop function releases resources and stops listening for signals, so code
// should call it as soon as the operation using the context completes.
func withInterrupt(parent context.Context) (_ context.Context, stop func()) {
	sig := make(chan os.Signal, 1)
	signal.Notify(sig, interruptSignals()...)
	ctx, cancel := context.WithCancel(parent)
	done := make(chan struct{})
	go func() {
		select {
		case <-sig:
			cancel()
		case <-done:
		}
	}()
	return ctx, func() {
		cancel()
		signal.Stop(sig)
		close(done)
	}
}<|MERGE_RESOLUTION|>--- conflicted
+++ resolved
@@ -138,22 +138,40 @@
 	return gcp.DefaultCredentials(ctx)
 }
 
-<<<<<<< HEAD
+// Logf writes to the pctx's stderr.
+func (pctx *processContext) Logf(format string, a ...interface{}) {
+	pctx.errlog.Printf(format, a...)
+}
+
+// Printf writes to the pctx's stdout.
+func (pctx *processContext) Printf(format string, a ...interface{}) {
+	pctx.outlog.Printf(format, a...)
+}
+
+// Println writes to the pctx's stdout.
+func (pctx *processContext) Println(a ...interface{}) {
+	pctx.outlog.Println(a...)
+}
+
 // ModuleRoot searches the given directory and those above it for the Go
 // module root. It also ensures that the module looks like a Go CDK project,
 // based on the existence of a "biomes" directory.
 func (pctx *processContext) ModuleRoot(ctx context.Context) (string, error) {
-=======
-func (pctx *processContext) Logf(format string, a ...interface{}) {
-	pctx.errlog.Printf(format, a...)
-}
-
-func (pctx *processContext) Printf(format string, a ...interface{}) {
-	pctx.outlog.Printf(format, a...)
-}
-
-func (pctx *processContext) Println(a ...interface{}) {
-	pctx.outlog.Println(a...)
+	c := exec.CommandContext(ctx, "go", "list", "-m", "-f", "{{.Dir}}")
+	c.Dir = pctx.workdir
+	output, err := c.Output()
+	if err != nil {
+		return "", xerrors.Errorf("couldn't find a Go module root at or above %s: %w", pctx.workdir, err)
+	}
+	output = bytes.TrimSuffix(output, []byte("\n"))
+	if len(output) == 0 {
+		return "", xerrors.Errorf("couldn't find a Go module root at or above %s", pctx.workdir)
+	}
+	root := string(output)
+	if _, err := os.Stat(biomesRootDir(root)); err != nil {
+		return "", xerrors.Errorf("Go module root %s doesn't look like a Go CDK project (no biomes/ directory)", root)
+	}
+	return root, nil
 }
 
 // NewCommand creates a new exec.Cmd based on this processContext.
@@ -176,27 +194,6 @@
 	cmd.Stdout = pctx.outlog.Writer()
 	cmd.Stderr = pctx.errlog.Writer()
 	return cmd
-}
-
-// findModuleRoot searches the given directory and those above it for the Go
-// module root.
-func findModuleRoot(ctx context.Context, dir string) (string, error) {
->>>>>>> 0b2171f6
-	c := exec.CommandContext(ctx, "go", "list", "-m", "-f", "{{.Dir}}")
-	c.Dir = pctx.workdir
-	output, err := c.Output()
-	if err != nil {
-		return "", xerrors.Errorf("couldn't find a Go module root at or above %s: %w", pctx.workdir, err)
-	}
-	output = bytes.TrimSuffix(output, []byte("\n"))
-	if len(output) == 0 {
-		return "", xerrors.Errorf("couldn't find a Go module root at or above %s", pctx.workdir)
-	}
-	root := string(output)
-	if _, err := os.Stat(biomesRootDir(root)); err != nil {
-		return "", xerrors.Errorf("Go module root %s doesn't look like a Go CDK project (no biomes/ directory)", root)
-	}
-	return root, nil
 }
 
 // withInterrupt returns a copy of parent with a new Done channel. The returned
