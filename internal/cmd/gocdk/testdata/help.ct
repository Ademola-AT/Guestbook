--- conflicted
+++ resolved
@@ -5,13 +5,8 @@
   gocdk [command]
 
 Available Commands:
-<<<<<<< HEAD
   biome       Manage biomes
-  build       TODO Build a Docker image
-=======
-  biome       TODO Manage biomes
   build       Build a Docker image
->>>>>>> a421e379
   demo        TODO Manage demos
   deploy      Deploy the application to the biome's deployment target
   help        Help about any command
@@ -31,13 +26,8 @@
   gocdk [command]
 
 Available Commands:
-<<<<<<< HEAD
   biome       Manage biomes
-  build       TODO Build a Docker image
-=======
-  biome       TODO Manage biomes
   build       Build a Docker image
->>>>>>> a421e379
   demo        TODO Manage demos
   deploy      Deploy the application to the biome's deployment target
   help        Help about any command
@@ -57,13 +47,8 @@
   gocdk [command]
 
 Available Commands:
-<<<<<<< HEAD
   biome       Manage biomes
-  build       TODO Build a Docker image
-=======
-  biome       TODO Manage biomes
   build       Build a Docker image
->>>>>>> a421e379
   demo        TODO Manage demos
   deploy      Deploy the application to the biome's deployment target
   help        Help about any command
@@ -83,13 +68,8 @@
   gocdk [command]
 
 Available Commands:
-<<<<<<< HEAD
   biome       Manage biomes
-  build       TODO Build a Docker image
-=======
-  biome       TODO Manage biomes
   build       Build a Docker image
->>>>>>> a421e379
   demo        TODO Manage demos
   deploy      Deploy the application to the biome's deployment target
   help        Help about any command
