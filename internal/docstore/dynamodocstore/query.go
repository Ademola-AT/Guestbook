// Copyright 2019 The Go Cloud Development Kit Authors
//
// Licensed under the Apache License, Version 2.0 (the "License");
// you may not use this file except in compliance with the License.
// You may obtain a copy of the License at
//
//     https://www.apache.org/licenses/LICENSE-2.0
//
// Unless required by applicable law or agreed to in writing, software
// distributed under the License is distributed on an "AS IS" BASIS,
// WITHOUT WARRANTIES OR CONDITIONS OF ANY KIND, either express or implied.
// See the License for the specific language governing permissions and
// limitations under the License.

package dynamodocstore

import (
	"context"
	"fmt"
	"io"
	"strings"

	"github.com/aws/aws-sdk-go/service/dynamodb"
	"github.com/aws/aws-sdk-go/service/dynamodb/expression"
	"gocloud.dev/internal/docstore"
	"gocloud.dev/internal/docstore/driver"
)

// TODO: support parallel scans (http://docs.aws.amazon.com/amazondynamodb/latest/developerguide/Scan.html#Scan.ParallelScan)

type avmap = map[string]*dynamodb.AttributeValue

func (c *collection) RunGetQuery(ctx context.Context, q *driver.Query) (driver.DocumentIterator, error) {
<<<<<<< HEAD
	qr, err := c.planQuery(q)
	if err != nil {
		return nil, err
	}
	it := &documentIterator{
		qr:    qr,
		limit: q.Limit,
		count: 0, // manually count limit since dynamodb uses "limit" as scan limit before filtering
	}
	it.items, it.last, err = it.qr.run(ctx, nil)
	if err != nil {
		return nil, err
	}
	return it, nil
}

func (c *collection) planQuery(q *driver.Query) (*queryRunner, error) {
	var cb expression.Builder
	cbUsed := false // It's an error to build an empty Builder.
	if len(q.FieldPaths) > 0 {
		pb := expression.NamesList(expression.Name(docstore.RevisionField))
		for _, fp := range q.FieldPaths {
			pb = pb.AddNames(expression.Name(strings.Join(fp, ".")))
		}
		cb = cb.WithProjection(pb)
		cbUsed = true
	}
	// If there is an equality filter on the partition key, do a query.
	// Otherwise, do a scan.
	doQuery := false
	for _, f := range q.Filters {
		if len(f.FieldPath) == 1 && f.FieldPath[0] == c.partitionKey && f.Op == driver.EqualOp {
			doQuery = true
			break
		}
	}
	if doQuery {
		cb = processFilters(cb, q.Filters, c.partitionKey, c.sortKey)
		ce, err := cb.Build()
		if err != nil {
			return nil, err
		}
		return &queryRunner{
			c: c,
			queryIn: &dynamodb.QueryInput{
				TableName:                 &c.table,
				ExpressionAttributeNames:  ce.Names(),
				ExpressionAttributeValues: ce.Values(),
				KeyConditionExpression:    ce.KeyCondition(),
				FilterExpression:          ce.Filter(),
				ProjectionExpression:      ce.Projection(),
			},
		}, nil
	}
	if len(q.Filters) > 0 {
		cb = cb.WithFilter(filtersToConditionBuilder(q.Filters))
		cbUsed = true
	}
	in := &dynamodb.ScanInput{TableName: &c.table}
	if cbUsed {
		ce, err := cb.Build()
		if err != nil {
			return nil, err
		}
		in.ExpressionAttributeNames = ce.Names()
		in.ExpressionAttributeValues = ce.Values()
		in.FilterExpression = ce.Filter()
		in.ProjectionExpression = ce.Projection()
	}
	return &queryRunner{c: c, scanIn: in}, nil
}

type queryRunner struct {
	c       *collection
	scanIn  *dynamodb.ScanInput
	queryIn *dynamodb.QueryInput
}

func (qr *queryRunner) run(ctx context.Context, startAfter avmap) (items []avmap, last avmap, err error) {
	if qr.scanIn != nil {
		qr.scanIn.ExclusiveStartKey = last
		out, err := qr.c.db.ScanWithContext(ctx, qr.scanIn)
=======
	items, last, err := c.runQueryOrScan(ctx, q, nil)
	if err != nil {
		return nil, err
	}
	return &documentIterator{
		c:     c,
		q:     q,
		items: items,
		limit: q.Limit, // manually count limit since dynamodb uses "limit" as scan limit before filtering
		last:  last,
	}, nil
}

func (c *collection) runQueryOrScan(ctx context.Context, q *driver.Query, startAfter avmap) (items []avmap, last avmap, err error) {
	var cb expression.Builder
	cbUsed := false // It's an error to build an empty Builder.
	if len(q.FieldPaths) > 0 {
		pb := expression.NamesList(expression.Name(docstore.RevisionField))
		for _, fp := range q.FieldPaths {
			pb = pb.AddNames(expression.Name(strings.Join(fp, ".")))
		}
		cb = cb.WithProjection(pb)
		cbUsed = true
	}
	// If there is an equality filter on the partition key, do a query.
	// Otherwise, do a scan.
	doQuery := false
	for _, f := range q.Filters {
		if len(f.FieldPath) == 1 && f.FieldPath[0] == c.partitionKey && f.Op == driver.EqualOp {
			doQuery = true
			break
		}
	}
	if doQuery {
		cb = processFilters(cb, q.Filters, c.partitionKey, c.sortKey)
		ce, err := cb.Build()
		if err != nil {
			return nil, nil, err
		}
		out, err := c.db.QueryWithContext(ctx, &dynamodb.QueryInput{
			TableName:                 &c.table,
			ExpressionAttributeNames:  ce.Names(),
			ExpressionAttributeValues: ce.Values(),
			KeyConditionExpression:    ce.KeyCondition(),
			FilterExpression:          ce.Filter(),
			ProjectionExpression:      ce.Projection(),
			ExclusiveStartKey:         startAfter,
		})
>>>>>>> fec710a6
		if err != nil {
			return nil, nil, err
		}
		return out.Items, out.LastEvaluatedKey, nil
	}
<<<<<<< HEAD
	qr.queryIn.ExclusiveStartKey = last
	out, err := qr.c.db.QueryWithContext(ctx, qr.queryIn)
=======
	if len(q.Filters) > 0 {
		cb = cb.WithFilter(filtersToConditionBuilder(q.Filters))
		cbUsed = true
	}
	in := &dynamodb.ScanInput{
		TableName:         &c.table,
		ExclusiveStartKey: startAfter,
	}
	if cbUsed {
		ce, err := cb.Build()
		if err != nil {
			return nil, nil, err
		}
		in.ExpressionAttributeNames = ce.Names()
		in.ExpressionAttributeValues = ce.Values()
		in.FilterExpression = ce.Filter()
		in.ProjectionExpression = ce.Projection()
	}
	out, err := c.db.ScanWithContext(ctx, in)
>>>>>>> fec710a6
	if err != nil {
		return nil, nil, err
	}
	return out.Items, out.LastEvaluatedKey, nil
}

func processFilters(cb expression.Builder, fs []driver.Filter, pkey, skey string) expression.Builder {
	var kbs []expression.KeyConditionBuilder
	var cfs []driver.Filter
	for _, f := range fs {
		if kb, ok := toKeyCondition(f, pkey, skey); ok {
			kbs = append(kbs, kb)
			continue
		}
		cfs = append(cfs, f)
	}
	keyBuilder := kbs[0]
	for i := 1; i < len(kbs); i++ {
		keyBuilder.And(kbs[i])
	}
	cb = cb.WithKeyCondition(keyBuilder)
	if len(cfs) > 0 {
		cb = cb.WithFilter(filtersToConditionBuilder(cfs))
	}
	return cb
}

func filtersToConditionBuilder(fs []driver.Filter) expression.ConditionBuilder {
	if len(fs) == 0 {
		panic("no filters")
	}
	var cb expression.ConditionBuilder
	cb = toFilter(fs[0])
	for _, f := range fs[1:] {
		cb = cb.And(toFilter(f))
	}
	return cb
}

func toKeyCondition(f driver.Filter, pkey, skey string) (expression.KeyConditionBuilder, bool) {
	kp := strings.Join(f.FieldPath, ".")
	if kp == pkey || kp == skey {
		key := expression.Key(kp)
		val := expression.Value(f.Value)
		switch f.Op {
		case "<":
			return expression.KeyLessThan(key, val), true
		case "<=":
			return expression.KeyLessThanEqual(key, val), true
		case driver.EqualOp:
			return expression.KeyEqual(key, val), true
		case ">=":
			return expression.KeyGreaterThanEqual(key, val), true
		case ">":
			return expression.KeyGreaterThan(key, val), true
		default:
			panic(fmt.Sprint("invalid filter operation:", f.Op))
		}
	}
	return expression.KeyConditionBuilder{}, false
}

func toFilter(f driver.Filter) expression.ConditionBuilder {
	name := expression.Name(strings.Join(f.FieldPath, "."))
	val := expression.Value(f.Value)
	switch f.Op {
	case "<":
		return expression.LessThan(name, val)
	case "<=":
		return expression.LessThanEqual(name, val)
	case driver.EqualOp:
		return expression.Equal(name, val)
	case ">=":
		return expression.GreaterThanEqual(name, val)
	case ">":
		return expression.GreaterThan(name, val)
	default:
		panic(fmt.Sprint("invalid filter operation:", f.Op))
	}
}

type documentIterator struct {
	qr    *queryRunner
	items []map[string]*dynamodb.AttributeValue
	curr  int
	limit int
	count int // number of items returned
	last  map[string]*dynamodb.AttributeValue
}

func (it *documentIterator) Next(ctx context.Context, doc driver.Document) error {
	if it.limit > 0 && it.count >= it.limit || it.curr >= len(it.items) && it.last == nil {
		return io.EOF
	}
	if it.curr >= len(it.items) {
		// Make a new query request at the end of this page.
<<<<<<< HEAD
		var err error
		it.items, it.last, err = it.qr.run(ctx, it.last)
		if err != nil {
			return err
		}
		it.curr = 0

=======
		items, last, err := it.c.runQueryOrScan(ctx, it.q, it.last)
		if err != nil {
			return err
		}
		it.limit -= len(items)
		it.items = items
		it.curr = 0
		it.last = last
		return it.Next(ctx, doc)
>>>>>>> fec710a6
	}
	if err := decodeDoc(&dynamodb.AttributeValue{M: it.items[it.curr]}, doc); err != nil {
		return err
	}
	it.curr++
	it.count++
	return nil
}

func (it *documentIterator) Stop() {
	it.items = nil
	it.last = nil
}<|MERGE_RESOLUTION|>--- conflicted
+++ resolved
@@ -31,7 +31,6 @@
 type avmap = map[string]*dynamodb.AttributeValue
 
 func (c *collection) RunGetQuery(ctx context.Context, q *driver.Query) (driver.DocumentIterator, error) {
-<<<<<<< HEAD
 	qr, err := c.planQuery(q)
 	if err != nil {
 		return nil, err
@@ -114,85 +113,13 @@
 	if qr.scanIn != nil {
 		qr.scanIn.ExclusiveStartKey = last
 		out, err := qr.c.db.ScanWithContext(ctx, qr.scanIn)
-=======
-	items, last, err := c.runQueryOrScan(ctx, q, nil)
-	if err != nil {
-		return nil, err
-	}
-	return &documentIterator{
-		c:     c,
-		q:     q,
-		items: items,
-		limit: q.Limit, // manually count limit since dynamodb uses "limit" as scan limit before filtering
-		last:  last,
-	}, nil
-}
-
-func (c *collection) runQueryOrScan(ctx context.Context, q *driver.Query, startAfter avmap) (items []avmap, last avmap, err error) {
-	var cb expression.Builder
-	cbUsed := false // It's an error to build an empty Builder.
-	if len(q.FieldPaths) > 0 {
-		pb := expression.NamesList(expression.Name(docstore.RevisionField))
-		for _, fp := range q.FieldPaths {
-			pb = pb.AddNames(expression.Name(strings.Join(fp, ".")))
-		}
-		cb = cb.WithProjection(pb)
-		cbUsed = true
-	}
-	// If there is an equality filter on the partition key, do a query.
-	// Otherwise, do a scan.
-	doQuery := false
-	for _, f := range q.Filters {
-		if len(f.FieldPath) == 1 && f.FieldPath[0] == c.partitionKey && f.Op == driver.EqualOp {
-			doQuery = true
-			break
-		}
-	}
-	if doQuery {
-		cb = processFilters(cb, q.Filters, c.partitionKey, c.sortKey)
-		ce, err := cb.Build()
 		if err != nil {
 			return nil, nil, err
 		}
-		out, err := c.db.QueryWithContext(ctx, &dynamodb.QueryInput{
-			TableName:                 &c.table,
-			ExpressionAttributeNames:  ce.Names(),
-			ExpressionAttributeValues: ce.Values(),
-			KeyConditionExpression:    ce.KeyCondition(),
-			FilterExpression:          ce.Filter(),
-			ProjectionExpression:      ce.Projection(),
-			ExclusiveStartKey:         startAfter,
-		})
->>>>>>> fec710a6
-		if err != nil {
-			return nil, nil, err
-		}
 		return out.Items, out.LastEvaluatedKey, nil
 	}
-<<<<<<< HEAD
 	qr.queryIn.ExclusiveStartKey = last
 	out, err := qr.c.db.QueryWithContext(ctx, qr.queryIn)
-=======
-	if len(q.Filters) > 0 {
-		cb = cb.WithFilter(filtersToConditionBuilder(q.Filters))
-		cbUsed = true
-	}
-	in := &dynamodb.ScanInput{
-		TableName:         &c.table,
-		ExclusiveStartKey: startAfter,
-	}
-	if cbUsed {
-		ce, err := cb.Build()
-		if err != nil {
-			return nil, nil, err
-		}
-		in.ExpressionAttributeNames = ce.Names()
-		in.ExpressionAttributeValues = ce.Values()
-		in.FilterExpression = ce.Filter()
-		in.ProjectionExpression = ce.Projection()
-	}
-	out, err := c.db.ScanWithContext(ctx, in)
->>>>>>> fec710a6
 	if err != nil {
 		return nil, nil, err
 	}
@@ -289,25 +216,12 @@
 	}
 	if it.curr >= len(it.items) {
 		// Make a new query request at the end of this page.
-<<<<<<< HEAD
 		var err error
 		it.items, it.last, err = it.qr.run(ctx, it.last)
 		if err != nil {
 			return err
 		}
 		it.curr = 0
-
-=======
-		items, last, err := it.c.runQueryOrScan(ctx, it.q, it.last)
-		if err != nil {
-			return err
-		}
-		it.limit -= len(items)
-		it.items = items
-		it.curr = 0
-		it.last = last
-		return it.Next(ctx, doc)
->>>>>>> fec710a6
 	}
 	if err := decodeDoc(&dynamodb.AttributeValue{M: it.items[it.curr]}, doc); err != nil {
 		return err
