--- conflicted
+++ resolved
@@ -14,40 +14,28 @@
       User-Agent:
       - aws-sdk-go/1.16.23 (go1.12.4; darwin; amd64)
       X-Amz-Date:
-<<<<<<< HEAD
-      - 20190419T015701Z
-=======
-      - 20190422T185450Z
->>>>>>> 1c5e1d6a
-      X-Amz-Target:
-      - DynamoDB_20120810.TransactWriteItems
-    url: https://dynamodb.us-east-2.amazonaws.com/
-    method: POST
-  response:
-    body: '{}'
-    headers:
-      Connection:
-      - keep-alive
-      Content-Length:
-      - "2"
-      Content-Type:
-      - application/x-amz-json-1.0
-      Date:
-<<<<<<< HEAD
-      - Fri, 19 Apr 2019 01:57:01 GMT
-=======
-      - Mon, 22 Apr 2019 18:54:50 GMT
->>>>>>> 1c5e1d6a
-      Server:
-      - Server
-      X-Amz-Crc32:
-      - "2745614147"
-      X-Amzn-Requestid:
-<<<<<<< HEAD
-      - 4P7SQ3N4NJOT9M4IO1REO8B04VVV4KQNSO5AEMVJF66Q9ASUAAJG
-=======
-      - T96G6DPDUOA9VQAMG6FFF6UQ33VV4KQNSO5AEMVJF66Q9ASUAAJG
->>>>>>> 1c5e1d6a
+      - 20190422T233018Z
+      X-Amz-Target:
+      - DynamoDB_20120810.TransactWriteItems
+    url: https://dynamodb.us-east-2.amazonaws.com/
+    method: POST
+  response:
+    body: '{}'
+    headers:
+      Connection:
+      - keep-alive
+      Content-Length:
+      - "2"
+      Content-Type:
+      - application/x-amz-json-1.0
+      Date:
+      - Mon, 22 Apr 2019 23:30:18 GMT
+      Server:
+      - Server
+      X-Amz-Crc32:
+      - "2745614147"
+      X-Amzn-Requestid:
+      - IO8EO0PKKQ59107U32EI3RJS3BVV4KQNSO5AEMVJF66Q9ASUAAJG
     status: 200 OK
     code: 200
     duration: ""
@@ -64,40 +52,28 @@
       User-Agent:
       - aws-sdk-go/1.16.23 (go1.12.4; darwin; amd64)
       X-Amz-Date:
-<<<<<<< HEAD
-      - 20190419T015701Z
-=======
-      - 20190422T185450Z
->>>>>>> 1c5e1d6a
-      X-Amz-Target:
-      - DynamoDB_20120810.TransactWriteItems
-    url: https://dynamodb.us-east-2.amazonaws.com/
-    method: POST
-  response:
-    body: '{}'
-    headers:
-      Connection:
-      - keep-alive
-      Content-Length:
-      - "2"
-      Content-Type:
-      - application/x-amz-json-1.0
-      Date:
-<<<<<<< HEAD
-      - Fri, 19 Apr 2019 01:57:01 GMT
-=======
-      - Mon, 22 Apr 2019 18:54:50 GMT
->>>>>>> 1c5e1d6a
-      Server:
-      - Server
-      X-Amz-Crc32:
-      - "2745614147"
-      X-Amzn-Requestid:
-<<<<<<< HEAD
-      - F2L2IFT1244VNJCRKB1810AO7NVV4KQNSO5AEMVJF66Q9ASUAAJG
-=======
-      - 3CEB9A58QL8DRLBCQS6I0E5DJFVV4KQNSO5AEMVJF66Q9ASUAAJG
->>>>>>> 1c5e1d6a
+      - 20190422T233018Z
+      X-Amz-Target:
+      - DynamoDB_20120810.TransactWriteItems
+    url: https://dynamodb.us-east-2.amazonaws.com/
+    method: POST
+  response:
+    body: '{}'
+    headers:
+      Connection:
+      - keep-alive
+      Content-Length:
+      - "2"
+      Content-Type:
+      - application/x-amz-json-1.0
+      Date:
+      - Mon, 22 Apr 2019 23:30:18 GMT
+      Server:
+      - Server
+      X-Amz-Crc32:
+      - "2745614147"
+      X-Amzn-Requestid:
+      - L7RE4RGDFL5RG7Q4FMNQDQALP3VV4KQNSO5AEMVJF66Q9ASUAAJG
     status: 200 OK
     code: 200
     duration: ""
@@ -114,11 +90,7 @@
       User-Agent:
       - aws-sdk-go/1.16.23 (go1.12.4; darwin; amd64)
       X-Amz-Date:
-<<<<<<< HEAD
-      - 20190419T015701Z
-=======
-      - 20190422T185450Z
->>>>>>> 1c5e1d6a
+      - 20190422T233018Z
       X-Amz-Target:
       - DynamoDB_20120810.TransactGetItems
     url: https://dynamodb.us-east-2.amazonaws.com/
@@ -133,21 +105,13 @@
       Content-Type:
       - application/x-amz-json-1.0
       Date:
-<<<<<<< HEAD
-      - Fri, 19 Apr 2019 01:57:01 GMT
-=======
-      - Mon, 22 Apr 2019 18:54:50 GMT
->>>>>>> 1c5e1d6a
+      - Mon, 22 Apr 2019 23:30:18 GMT
       Server:
       - Server
       X-Amz-Crc32:
       - "3104199877"
       X-Amzn-Requestid:
-<<<<<<< HEAD
-      - D5Q9PCIV8EUGL79IUIG68UJ177VV4KQNSO5AEMVJF66Q9ASUAAJG
-=======
-      - IFHU5300AJAK8US4NK3299PO4NVV4KQNSO5AEMVJF66Q9ASUAAJG
->>>>>>> 1c5e1d6a
+      - UQ5VNKU7H437519Q1E4UHP9EPJVV4KQNSO5AEMVJF66Q9ASUAAJG
     status: 200 OK
     code: 200
     duration: ""
@@ -164,40 +128,28 @@
       User-Agent:
       - aws-sdk-go/1.16.23 (go1.12.4; darwin; amd64)
       X-Amz-Date:
-<<<<<<< HEAD
-      - 20190419T015701Z
-=======
-      - 20190422T185450Z
->>>>>>> 1c5e1d6a
-      X-Amz-Target:
-      - DynamoDB_20120810.TransactWriteItems
-    url: https://dynamodb.us-east-2.amazonaws.com/
-    method: POST
-  response:
-    body: '{}'
-    headers:
-      Connection:
-      - keep-alive
-      Content-Length:
-      - "2"
-      Content-Type:
-      - application/x-amz-json-1.0
-      Date:
-<<<<<<< HEAD
-      - Fri, 19 Apr 2019 01:57:01 GMT
-=======
-      - Mon, 22 Apr 2019 18:54:50 GMT
->>>>>>> 1c5e1d6a
-      Server:
-      - Server
-      X-Amz-Crc32:
-      - "2745614147"
-      X-Amzn-Requestid:
-<<<<<<< HEAD
-      - ALPA9LQIE0KPENOCDO59G075UFVV4KQNSO5AEMVJF66Q9ASUAAJG
-=======
-      - 102QN6ONDV81O2OI8IH4TDMEA3VV4KQNSO5AEMVJF66Q9ASUAAJG
->>>>>>> 1c5e1d6a
+      - 20190422T233019Z
+      X-Amz-Target:
+      - DynamoDB_20120810.TransactWriteItems
+    url: https://dynamodb.us-east-2.amazonaws.com/
+    method: POST
+  response:
+    body: '{}'
+    headers:
+      Connection:
+      - keep-alive
+      Content-Length:
+      - "2"
+      Content-Type:
+      - application/x-amz-json-1.0
+      Date:
+      - Mon, 22 Apr 2019 23:30:19 GMT
+      Server:
+      - Server
+      X-Amz-Crc32:
+      - "2745614147"
+      X-Amzn-Requestid:
+      - IKRNRNIVIC2RH44EDDC7R7O2H7VV4KQNSO5AEMVJF66Q9ASUAAJG
     status: 200 OK
     code: 200
     duration: ""
@@ -214,40 +166,28 @@
       User-Agent:
       - aws-sdk-go/1.16.23 (go1.12.4; darwin; amd64)
       X-Amz-Date:
-<<<<<<< HEAD
-      - 20190419T015701Z
-=======
-      - 20190422T185450Z
->>>>>>> 1c5e1d6a
-      X-Amz-Target:
-      - DynamoDB_20120810.TransactWriteItems
-    url: https://dynamodb.us-east-2.amazonaws.com/
-    method: POST
-  response:
-    body: '{}'
-    headers:
-      Connection:
-      - keep-alive
-      Content-Length:
-      - "2"
-      Content-Type:
-      - application/x-amz-json-1.0
-      Date:
-<<<<<<< HEAD
-      - Fri, 19 Apr 2019 01:57:01 GMT
-=======
-      - Mon, 22 Apr 2019 18:54:50 GMT
->>>>>>> 1c5e1d6a
-      Server:
-      - Server
-      X-Amz-Crc32:
-      - "2745614147"
-      X-Amzn-Requestid:
-<<<<<<< HEAD
-      - GBOIEIQ1NEDJ50EP7I6LIAQF6RVV4KQNSO5AEMVJF66Q9ASUAAJG
-=======
-      - EAO1M312FE8V8K8454DLJ2UM3NVV4KQNSO5AEMVJF66Q9ASUAAJG
->>>>>>> 1c5e1d6a
+      - 20190422T233019Z
+      X-Amz-Target:
+      - DynamoDB_20120810.TransactWriteItems
+    url: https://dynamodb.us-east-2.amazonaws.com/
+    method: POST
+  response:
+    body: '{}'
+    headers:
+      Connection:
+      - keep-alive
+      Content-Length:
+      - "2"
+      Content-Type:
+      - application/x-amz-json-1.0
+      Date:
+      - Mon, 22 Apr 2019 23:30:19 GMT
+      Server:
+      - Server
+      X-Amz-Crc32:
+      - "2745614147"
+      X-Amzn-Requestid:
+      - F46GLN33H8A6FK1TLVAENSI7ANVV4KQNSO5AEMVJF66Q9ASUAAJG
     status: 200 OK
     code: 200
     duration: ""
@@ -264,11 +204,7 @@
       User-Agent:
       - aws-sdk-go/1.16.23 (go1.12.4; darwin; amd64)
       X-Amz-Date:
-<<<<<<< HEAD
-      - 20190419T015701Z
-=======
-      - 20190422T185450Z
->>>>>>> 1c5e1d6a
+      - 20190422T233019Z
       X-Amz-Target:
       - DynamoDB_20120810.TransactGetItems
     url: https://dynamodb.us-east-2.amazonaws.com/
@@ -283,21 +219,13 @@
       Content-Type:
       - application/x-amz-json-1.0
       Date:
-<<<<<<< HEAD
-      - Fri, 19 Apr 2019 01:57:01 GMT
-=======
-      - Mon, 22 Apr 2019 18:54:50 GMT
->>>>>>> 1c5e1d6a
+      - Mon, 22 Apr 2019 23:30:19 GMT
       Server:
       - Server
       X-Amz-Crc32:
       - "756224256"
       X-Amzn-Requestid:
-<<<<<<< HEAD
-      - 1AISP50AVEMS68PK2KIJKR2LPBVV4KQNSO5AEMVJF66Q9ASUAAJG
-=======
-      - PDT6BR72HV8FMN762QH9VO5I07VV4KQNSO5AEMVJF66Q9ASUAAJG
->>>>>>> 1c5e1d6a
+      - KC4S963SDNC5HHAS1MRMDDU44RVV4KQNSO5AEMVJF66Q9ASUAAJG
     status: 200 OK
     code: 200
     duration: ""
@@ -314,40 +242,28 @@
       User-Agent:
       - aws-sdk-go/1.16.23 (go1.12.4; darwin; amd64)
       X-Amz-Date:
-<<<<<<< HEAD
-      - 20190419T015701Z
-=======
-      - 20190422T185450Z
->>>>>>> 1c5e1d6a
-      X-Amz-Target:
-      - DynamoDB_20120810.TransactWriteItems
-    url: https://dynamodb.us-east-2.amazonaws.com/
-    method: POST
-  response:
-    body: '{}'
-    headers:
-      Connection:
-      - keep-alive
-      Content-Length:
-      - "2"
-      Content-Type:
-      - application/x-amz-json-1.0
-      Date:
-<<<<<<< HEAD
-      - Fri, 19 Apr 2019 01:57:01 GMT
-=======
-      - Mon, 22 Apr 2019 18:54:50 GMT
->>>>>>> 1c5e1d6a
-      Server:
-      - Server
-      X-Amz-Crc32:
-      - "2745614147"
-      X-Amzn-Requestid:
-<<<<<<< HEAD
-      - 5ULMVJOO24LT8HJJ1V4N9EAINFVV4KQNSO5AEMVJF66Q9ASUAAJG
-=======
-      - NGITUO8J2PF8DS7APS366L58T3VV4KQNSO5AEMVJF66Q9ASUAAJG
->>>>>>> 1c5e1d6a
+      - 20190422T233019Z
+      X-Amz-Target:
+      - DynamoDB_20120810.TransactWriteItems
+    url: https://dynamodb.us-east-2.amazonaws.com/
+    method: POST
+  response:
+    body: '{}'
+    headers:
+      Connection:
+      - keep-alive
+      Content-Length:
+      - "2"
+      Content-Type:
+      - application/x-amz-json-1.0
+      Date:
+      - Mon, 22 Apr 2019 23:30:19 GMT
+      Server:
+      - Server
+      X-Amz-Crc32:
+      - "2745614147"
+      X-Amzn-Requestid:
+      - 0DQ78TPIEE1975GQ2D8KJO53RJVV4KQNSO5AEMVJF66Q9ASUAAJG
     status: 200 OK
     code: 200
     duration: ""
@@ -365,11 +281,7 @@
       User-Agent:
       - aws-sdk-go/1.16.23 (go1.12.4; darwin; amd64)
       X-Amz-Date:
-<<<<<<< HEAD
-      - 20190419T015701Z
-=======
-      - 20190422T185450Z
->>>>>>> 1c5e1d6a
+      - 20190422T233019Z
       X-Amz-Target:
       - DynamoDB_20120810.TransactWriteItems
     url: https://dynamodb.us-east-2.amazonaws.com/
@@ -386,21 +298,13 @@
       Content-Type:
       - application/x-amz-json-1.0
       Date:
-<<<<<<< HEAD
-      - Fri, 19 Apr 2019 01:57:01 GMT
-=======
-      - Mon, 22 Apr 2019 18:54:50 GMT
->>>>>>> 1c5e1d6a
+      - Mon, 22 Apr 2019 23:30:19 GMT
       Server:
       - Server
       X-Amz-Crc32:
       - "3141789222"
       X-Amzn-Requestid:
-<<<<<<< HEAD
-      - R8CLVSA9AJMTEQCI8TBAE5SJU7VV4KQNSO5AEMVJF66Q9ASUAAJG
-=======
-      - A62IORND22JB26NKDAK7U4HG5NVV4KQNSO5AEMVJF66Q9ASUAAJG
->>>>>>> 1c5e1d6a
+      - OPIKH60LQV81LTFVK5IV6JTP5BVV4KQNSO5AEMVJF66Q9ASUAAJG
     status: 400 Bad Request
     code: 400
     duration: ""