--- conflicted
+++ resolved
@@ -119,7 +119,6 @@
 	return fmt.Sprintf("<%s %v>", a.Kind, a.Key)
 }
 
-<<<<<<< HEAD
 func TestAsFunc(t *testing.T) {
 	x := 1
 	as := AsFunc(x)
@@ -133,7 +132,10 @@
 	for _, arg := range []interface{}{nil, y, &z} {
 		if as(arg) {
 			t.Errorf("%#v: got true, want false", arg)
-=======
+		}
+	}
+}
+
 func TestGroupByFieldPath(t *testing.T) {
 	for i, test := range []struct {
 		in   []*Action
@@ -167,7 +169,6 @@
 		}
 		if diff := cmp.Diff(got, want, cmpopts.IgnoreUnexported(Document{})); diff != "" {
 			t.Errorf("#%d: %s", i, diff)
->>>>>>> b180bd04
 		}
 	}
 }