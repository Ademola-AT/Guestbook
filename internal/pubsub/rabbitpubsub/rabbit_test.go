--- conflicted
+++ resolved
@@ -150,7 +150,6 @@
 	}
 }
 
-<<<<<<< HEAD
 func TestIsRetryable(t *testing.T) {
 	for _, test := range []struct {
 		err  error
@@ -166,7 +165,9 @@
 		if got != test.want {
 			t.Errorf("%+v: got %t, want %t", test.err, got, test.want)
 		}
-=======
+	}
+}
+
 func TestRunWithContext(t *testing.T) {
 	// runWithContext will run its argument to completion if the context isn't done.
 	e := errors.New("")
@@ -183,7 +184,6 @@
 	got = runWithContext(ctx, f)
 	if want := context.Canceled; got != want {
 		t.Errorf("got %v, want %v", got, want)
->>>>>>> cb5b8d40
 	}
 }
 
