// Copyright 2018 The Go Cloud Authors
//
// Licensed under the Apache License, Version 2.0 (the "License");
// you may not use this file except in compliance with the License.
// You may obtain a copy of the License at
//
//     https://www.apache.org/licenses/LICENSE-2.0
//
// Unless required by applicable law or agreed to in writing, software
// distributed under the License is distributed on an "AS IS" BASIS,
// WITHOUT WARRANTIES OR CONDITIONS OF ANY KIND, either express or implied.
// See the License for the specific language governing permissions and
// limitations under the License.
package pubsub

import (
	"context"
	"errors"
	"time"

	"github.com/google/go-cloud/internal/pubsub/driver"
	"github.com/google/go-cloud/internal/retry"
	gax "github.com/googleapis/gax-go"
	"google.golang.org/api/support/bundler"
)

// Message contains data to be published.
type Message struct {
	// Body contains the content of the message.
	Body []byte

	// Metadata has key/value metadata for the message.
	Metadata map[string]string

	// ack is a closure that queues this message for acknowledgement.
	ack func()
}

// Ack acknowledges the message, telling the server that it does not need to be
// sent again to the associated Subscription. It returns immediately, but the
// actual ack is sent in the background, and is not guaranteed to succeed.
func (m *Message) Ack() {
	go m.ack()
}

// Topic publishes messages to all its subscribers.
type Topic struct {
	driver  driver.Topic
	batcher *bundler.Bundler
}

type msgErrChan struct {
	msg     *Message
	errChan chan error
}

// Send publishes a message. It only returns after the message has been
// sent, or failed to be sent. Send can be called from multiple goroutines
// at once.
func (t *Topic) Send(ctx context.Context, m *Message) error {
	// Check for doneness before we do any work.
	select {
	case <-ctx.Done():
		return ctx.Err()
	default:
	}
	mec := msgErrChan{
		msg:     m,
		errChan: make(chan error),
	}
	size := len(m.Body)
	for k, v := range m.Metadata {
		size += len(k)
		size += len(v)
	}
	if err := t.batcher.AddWait(ctx, mec, size); err != nil {
		return err
	}
	return <-mec.errChan
}

// Close flushes pending message sends and disconnects the Topic.
// It only returns after all pending messages have been sent.
func (t *Topic) Close() error {
	t.batcher.Flush()
	return t.driver.Close()
}

// NewTopic makes a pubsub.Topic from a driver.Topic and opts to
// tune how messages are sent. Behind the scenes, NewTopic spins up a goroutine
// to bundle messages into batches and send them to the server.
// It is for use by provider implementations.
func NewTopic(d driver.Topic) *Topic {
	handler := func(item interface{}) {
		mecs, ok := item.([]msgErrChan)
		if !ok {
			panic("failed conversion to []msgErrChan in bundler handler")
		}
		var dms []*driver.Message
		for _, mec := range mecs {
			m := mec.msg
			dm := &driver.Message{
				Body:     m.Body,
				Metadata: m.Metadata,
			}
			dms = append(dms, dm)
		}

		callCtx := context.TODO()
		err := retry.Call(callCtx, gax.Backoff{}, d.IsRetryable, func() error {
			return d.SendBatch(callCtx, dms)
		})
		for _, mec := range mecs {
			mec.errChan <- err
		}
	}
	b := bundler.NewBundler(msgErrChan{}, handler)
	b.DelayThreshold = time.Millisecond
	t := &Topic{
		driver:  d,
		batcher: b,
	}
	return t
}

// Subscription receives published messages.
type Subscription struct {
	driver driver.Subscription

	// ackBatcher makes batches of acks and sends them to the server.
	ackBatcher *bundler.Bundler

	// sem is a semaphore guarding q. It is used instead of a mutex to work
	// with context cancellation.
	sem chan struct{}

	// q is the local queue of messages downloaded from the server.
	q []*Message
}

// Receive receives and returns the next message from the Subscription's queue,
// blocking and polling if none are available. This method can be called
// concurrently from multiple goroutines. The Ack() method of the returned
// Message has to be called once the message has been processed, to prevent it
// from being received again.
func (s *Subscription) Receive(ctx context.Context) (*Message, error) {
	select {
	case <-ctx.Done():
		return nil, ctx.Err()
	default:
	}
	<-s.sem
	defer func() {
		s.sem <- struct{}{}
	}()
	if len(s.q) == 0 {
		if err := s.getNextBatch(ctx); err != nil {
			return nil, err
		}
	}
	m := s.q[0]
	s.q = s.q[1:]
	return m, nil
}

// getNextBatch gets the next batch of messages from the server and saves it in
// s.q.
func (s *Subscription) getNextBatch(ctx context.Context) error {
<<<<<<< HEAD
	// TODO(#691): dynamically adjust maxMessages
	const maxMessages = 10
	msgs, err := s.driver.ReceiveBatch(ctx, maxMessages)
=======
	var msgs []*driver.Message
	err := retry.Call(ctx, gax.Backoff{}, s.driver.IsRetryable, func() error {
		var err error
		// TODO(#691): dynamically adjust maxMessages
		const maxMessages = 10
		msgs, err = s.driver.ReceiveBatch(ctx, maxMessages)
		return err
	})
>>>>>>> 4e64285d
	if err != nil {
		return err
	}
	if len(msgs) == 0 {
		return errors.New("subscription driver bug: received empty batch")
	}
	s.q = nil
	for _, m := range msgs {
		id := m.AckID
		// size is an estimate of the size of a single AckID in bytes.
		const size = 8
		s.q = append(s.q, &Message{
			Body:     m.Body,
			Metadata: m.Metadata,
			ack: func() {
				s.ackBatcher.Add(ackIDBox{id}, size)
			},
		})
	}
	return nil
}

// Close flushes pending ack sends and disconnects the Subscription.
func (s *Subscription) Close() error {
	s.ackBatcher.Flush()
	return s.driver.Close()
}

// ackIDBox makes it possible to use a driver.AckID with bundler.
type ackIDBox struct {
	ackID driver.AckID
}

// NewSubscription creates a Subscription from a driver.Subscription and opts to
// tune sending and receiving of acks and messages. Behind the scenes,
// NewSubscription spins up a goroutine to gather acks into batches and
// periodically send them to the server.
// It is for use by provider implementations.
func NewSubscription(d driver.Subscription) *Subscription {
	handler := func(item interface{}) {
		boxes := item.([]ackIDBox)
		var ids []driver.AckID
		for _, box := range boxes {
			id := box.ackID
			ids = append(ids, id)
		}
		// TODO: Consider providing a way to stop this call. See #766.
		callCtx := context.Background()
		err := retry.Call(callCtx, gax.Backoff{}, d.IsRetryable, func() error {
			return d.SendAcks(callCtx, ids)
		})
		// TODO(#695): Do something sensible if SendAcks returns an error.
		_ = err
	}
	ab := bundler.NewBundler(ackIDBox{}, handler)
	ab.DelayThreshold = time.Millisecond
	s := &Subscription{
		driver:     d,
		ackBatcher: ab,
		sem:        make(chan struct{}, 1),
	}
	s.sem <- struct{}{}
	return s
}<|MERGE_RESOLUTION|>--- conflicted
+++ resolved
@@ -166,11 +166,6 @@
 // getNextBatch gets the next batch of messages from the server and saves it in
 // s.q.
 func (s *Subscription) getNextBatch(ctx context.Context) error {
-<<<<<<< HEAD
-	// TODO(#691): dynamically adjust maxMessages
-	const maxMessages = 10
-	msgs, err := s.driver.ReceiveBatch(ctx, maxMessages)
-=======
 	var msgs []*driver.Message
 	err := retry.Call(ctx, gax.Backoff{}, s.driver.IsRetryable, func() error {
 		var err error
@@ -179,7 +174,6 @@
 		msgs, err = s.driver.ReceiveBatch(ctx, maxMessages)
 		return err
 	})
->>>>>>> 4e64285d
 	if err != nil {
 		return err
 	}
