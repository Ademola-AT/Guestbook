--- conflicted
+++ resolved
@@ -161,34 +161,6 @@
 // This test just hangs and times out in case of failure.
 func TestAckDoesNotBlock(t *testing.T) {
 	ctx := context.Background()
-<<<<<<< HEAD
-=======
-	e := fmt.Sprintf("%d", rand.Int())
-	m := &driver.Message{}
-	ds := &ackingDriverSub{
-		q: []*driver.Message{m},
-		sendAcks: func(_ context.Context, ackIDs []driver.AckID) error {
-			return errors.New(e)
-		},
-	}
-	sub := pubsub.NewSubscription(ctx, ds)
-	defer sub.Close()
-	mr, err := sub.Receive(ctx)
-	if err != nil {
-		t.Fatal(err)
-	}
-	err = mr.Ack(ctx)
-	if err == nil {
-		t.Fatal("got nil, want error")
-	}
-	if err.Error() != e {
-		t.Errorf("got error %q, want %q", err.Error(), e)
-	}
-}
-
-func TestCancelAck(t *testing.T) {
-	ctx, cancel := context.WithCancel(context.Background())
->>>>>>> 198cf34d
 	m := &driver.Message{}
 	ds := &ackingDriverSub{
 		q: []*driver.Message{m},
