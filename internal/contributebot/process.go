// Copyright 2018 The Go Cloud Authors
//
// Licensed under the Apache License, Version 2.0 (the "License");
// you may not use this file except in compliance with the License.
// You may obtain a copy of the License at
//
//     https://www.apache.org/licenses/LICENSE-2.0
//
// Unless required by applicable law or agreed to in writing, software
// distributed under the License is distributed on an "AS IS" BASIS,
// WITHOUT WARRANTIES OR CONDITIONS OF ANY KIND, either express or implied.
// See the License for the specific language governing permissions and
// limitations under the License.

package main

import (
	"context"
	"fmt"
	"log"
	"regexp"
	"strings"

	"github.com/google/go-github/github"
)

const (
	inProgressLabel            = "in progress"
	issueTitleComment          = "Please edit the title of this issue with the name of the affected package, or \"all\", followed by a colon, followed by a short summary of the issue. Example: `blob/gcsblob: not blobby enough`."
	pullRequestTitleComment    = "Please edit the title of this pull request with the name of the affected package, or \"all\", followed by a colon, followed by a short summary of the change. Example: `blob/gcsblob: improve comments`."
	branchesInForkCloseComment = "Please create pull requests from your own fork instead of from branches in the main repository. Also, please delete this branch."
)

var (
	issueTitleRegexp       = regexp.MustCompile("^[a-z0-9/-]+: .*$")
	pullRequestTitleRegexp = issueTitleRegexp
)

// issueData is information about an issue event.
// See the github documentation for more details about the fields:
// https://godoc.org/github.com/google/go-github/github#IssuesEvent
type issueData struct {
	// Action that this event is for.
	// Possible values are: "assigned", "unassigned", "labeled", "unlabeled", "opened", "closed", "reopened", "edited".
	Action string
	// Repo is the repository the pull request wants to commit to.
	Repo string
	// Owner is the owner of the repository.
	Owner string
	// Issue the event is for.
	Issue *github.Issue
	// Change made as part of the event.
	Change *github.EditChange
}

func (i *issueData) String() string {
	return fmt.Sprintf("[%s issue #%d]", i.Action, i.Issue.GetNumber())
}

// hasLabel returns true iff the issue has the given label.
func hasLabel(iss *github.Issue, label string) bool {
	for i := range iss.Labels {
		if iss.Labels[i].GetName() == label {
			return true
		}
	}
	return false
}

// titleChanged returns true iff the title changed.
func titleChanged(title string, edit *github.EditChange) bool {
	return edit != nil && edit.Title != nil && edit.Title.From != nil && *edit.Title.From != title
}

// processIssueEvent identifies actions that should be taken based on the issue
// event represented by data.
func processIssueEvent(data *issueData) *issueEdits {
	edits := &issueEdits{}
	log.Printf("Identifying actions for issue: %v", data)
	defer log.Printf("-> %v", edits)

	if data.Action == "closed" && hasLabel(data.Issue, inProgressLabel) {
		edits.RemoveLabels = append(edits.RemoveLabels, inProgressLabel)
	}

	// Add a comment if the title doesn't match our regexp, and it's a new issue,
	// or an issue whose title has just been modified.
	if !issueTitleRegexp.MatchString(data.Issue.GetTitle()) &&
		(data.Action == "opened" || (data.Action == "edited" && titleChanged(data.Issue.GetTitle(), data.Change))) {
		edits.AddComments = append(edits.AddComments, issueTitleComment)
	}

	return edits
}

// issueEdits captures all of the edits to be made to an issue.
type issueEdits struct {
	RemoveLabels []string
	AddComments  []string
}

func (i *issueEdits) String() string {
	var actions []string
	for _, label := range i.RemoveLabels {
		actions = append(actions, fmt.Sprintf("removing %q label", label))
	}
	for _, comment := range i.AddComments {
		actions = append(actions, fmt.Sprintf("adding comment %q", comment))
	}
	if len(actions) == 0 {
		return "[no changes]"
	}
	return strings.Join(actions, ", ")
}

// Execute applies all of the requested edits, aborting on error.
func (i *issueEdits) Execute(ctx context.Context, client *github.Client, data *issueData) error {
	for _, label := range i.RemoveLabels {
		_, err := client.Issues.RemoveLabelForIssue(ctx, data.Owner, data.Repo, data.Issue.GetNumber(), label)
		if err != nil {
			return err
		}
	}
	for _, comment := range i.AddComments {
		_, _, err := client.Issues.CreateComment(ctx, data.Owner, data.Repo, data.Issue.GetNumber(), &github.IssueComment{
			Body: github.String(comment)})
		if err != nil {
			return err
		}
	}
	return nil
}

// pullRequestData is information about a pull request event.
// See the github documentation for more details about the fields:
// https://godoc.org/github.com/google/go-github/github#PullRequestEvent
type pullRequestData struct {
	// Action that this event is for.
	// Possible values are: "assigned", "unassigned", "labeled", "unlabeled", "opened", "closed", "reopened", "edited".
	Action string
	// Repo is the repository the pull request wants to commit to.
	Repo string
	// Owner is the owner of the repository.
	Owner string
	// PullRequest the event is for.
	PullRequest *github.PullRequest
	// Change made as part of the event.
	Change *github.EditChange
}

func (pr *pullRequestData) String() string {
	return fmt.Sprintf("[%s #%d]", pr.Action, pr.PullRequest.GetNumber())
}

// processPullRequestEvent identifies actions that should be taken based on the
// pull request event represented by data.
func processPullRequestEvent(data *pullRequestData) *pullRequestEdits {
	edits := &pullRequestEdits{}
	log.Printf("Identifying actions for pull request: %v", data)
	defer log.Printf("-> %v", edits)
	pr := data.PullRequest

	// If the pull request is from a branch of the main repo, close it and request that it come from a fork instead.
	if data.Action == "opened" && pr.GetHead().GetRepo().GetName() == data.Repo {
		edits.Close = true
		edits.AddComments = append(edits.AddComments, branchesInForkCloseComment)
		// Short circuit since we're closing anyway.
		return edits
	}

<<<<<<< HEAD
	// If unassigned, assign to the first requested reviewer.
	if pr.GetState() != "closed" && pr.GetAssignee() == nil && len(pr.RequestedReviewers) > 0 {
		for _, r := range pr.RequestedReviewers {
			edits.AssignTo = append(edits.AssignTo, r.GetLogin())
		}
=======
	// Add a comment if the title doesn't match our regexp, and it's a new issue,
	// or an issue whose title has just been modified.
	if !pullRequestTitleRegexp.MatchString(pr.GetTitle()) &&
		(data.Action == "opened" || (data.Action == "edited" && titleChanged(pr.GetTitle(), data.Change))) {
		edits.AddComments = append(edits.AddComments, pullRequestTitleComment)
>>>>>>> cc9cd27a
	}

	return edits
}

// pullRequestEdits captures all of the edits to be made to an issue.
type pullRequestEdits struct {
	Close       bool
	AssignTo    []string
	AddComments []string
}

func (i *pullRequestEdits) String() string {
	var actions []string
	if i.Close {
		actions = append(actions, "close")
	}
	if len(i.AssignTo) > 0 {
		actions = append(actions, fmt.Sprintf("assign to %s", strings.Join(i.AssignTo, " + ")))
	}
	for _, comment := range i.AddComments {
		actions = append(actions, fmt.Sprintf("add comment %q", comment))
	}

	if len(actions) == 0 {
		return "[no changes]"
	}
	return strings.Join(actions, ", ")
}

// Execute applies all of the requested edits, aborting on error.
func (i *pullRequestEdits) Execute(ctx context.Context, client *github.Client, data *pullRequestData) error {
	for _, comment := range i.AddComments {
		// Note: Use the Issues service since we're adding a top-level comment:
		// https://developer.github.com/v3/guides/working-with-comments/.
		_, _, err := client.Issues.CreateComment(ctx, data.Owner, data.Repo, data.PullRequest.GetNumber(), &github.IssueComment{
			Body: github.String(comment)})
		if err != nil {
			return err
		}
	}
	if len(i.AssignTo) > 0 {
		_, _, err := client.Issues.AddAssignees(ctx, data.Owner, data.Repo, data.PullRequest.GetNumber(), i.AssignTo)
		if err != nil {
			return err
		}
	}
	if i.Close {
		_, _, err := client.PullRequests.Edit(ctx, data.Owner, data.Repo, data.PullRequest.GetNumber(), &github.PullRequest{
			State: github.String("closed"),
		})
		if err != nil {
			return err
		}
	}
	return nil
}<|MERGE_RESOLUTION|>--- conflicted
+++ resolved
@@ -168,19 +168,18 @@
 		return edits
 	}
 
-<<<<<<< HEAD
 	// If unassigned, assign to the first requested reviewer.
 	if pr.GetState() != "closed" && pr.GetAssignee() == nil && len(pr.RequestedReviewers) > 0 {
 		for _, r := range pr.RequestedReviewers {
 			edits.AssignTo = append(edits.AssignTo, r.GetLogin())
 		}
-=======
+	}
+
 	// Add a comment if the title doesn't match our regexp, and it's a new issue,
 	// or an issue whose title has just been modified.
 	if !pullRequestTitleRegexp.MatchString(pr.GetTitle()) &&
 		(data.Action == "opened" || (data.Action == "edited" && titleChanged(pr.GetTitle(), data.Change))) {
 		edits.AddComments = append(edits.AddComments, pullRequestTitleComment)
->>>>>>> cc9cd27a
 	}
 
 	return edits
