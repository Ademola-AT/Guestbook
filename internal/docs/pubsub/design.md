# Go Cloud `pubsub` Design

## Summary
This document proposes a new `pubsub` package for Go Cloud.

## Motivation
A developer designing a new system with cross-cloud portability in mind could choose a messaging system supporting pubsub, such as ZeroMQ, Kafka or RabbitMQ. These pubsub systems run on AWS, Azure, GCP and others, so they pose no obstacle to portability between clouds. They can also be run on-prem. Users wanting managed pubsub could go with Confluent Cloud for Kafka (AWS, GCP), or CloudAMQP for RabbitMQ (AWS, Azure) without losing much in the way of portability.

So what’s missing? The solution described above means being locked into a particular implementation of pubsub. There is also a potential for lock-in when building systems in terms of the cloud-specific services such as AWS SNS+SQS, GCP PubSub or Azure Service Bus.

Developers may wish to compare different pubsub systems in terms of their performance, reliability, cost or other factors, and they may want the option to move between these systems without too much friction. A `pubsub` package in Go Cloud could lower the cost of such experiments and migrations.

## Goals
* Publish messages to an existing topic.
* Receive messages from an existing subscription.
* Peform not much worse than 90% compared to directly using the APIs of various pubsub systems.
* Work well with managed pubsub services on AWS, Azure, GCP and the most used open source pubsub systems.

## Non-goals
* Create new topics in the cloud. Go Cloud focuses on developer concerns, but topic creation is an [operator concern](https://github.com/google/go-cloud/blob/master/internal/docs/design.md#developers-and-operators).

* Create new subscriptions in the cloud. The subscribers are assumed to correspond to components of a distributed system rather than to users of that system.

## Background
[Pubsub](https://en.wikipedia.org/wiki/Publish%E2%80%93subscribe_pattern) is a frequently requested feature for the Go Cloud project \[[github issue](https://github.com/google/go-cloud/issues/312)]. A key use case
motivating these requests is to support [event driven architectures](https://en.wikipedia.org/wiki/Event-driven_architecture).

There are several pubsub systems available that could be made to work with Go Cloud by writing drivers for them. Here is a [table](https://docs.google.com/a/google.com/spreadsheets/d/e/2PACX-1vQ2CML8muCrqhinxOeKTcWtwAeGk-RFFFMjB3O2u5DbbBt9R3YnUQcgRjRp6TySXe1CzSOtPVCsKACY/pubhtml) comparing some of them.

## Design overview
### Developer’s perspective
Given a topic that has already been created on the pubsub server, messages can be sent to that topic by calling `acmepubsub.OpenTopic` and calling the `Send` method of the returned `Topic`, like this (assuming a fictional pubsub provider called "acme"):
```go
package main

import (
	"context"
	"log"
	"net/http"

	"github.com/google/go-cloud/pubsub"
	"github.com/google/go-cloud/pubsub/acmepubsub"
)

func main() {
	log.Fatal(serve())
}

func serve() error {
	ctx := context.Background()
	t, err := acmepubsub.OpenTopic(ctx, "unicornvideohub", "user-signup", nil)
	if err != nil {
		return err
	}
	defer t.Close()
	http.HandleFunc("/signup", func(w http.ResponseWriter, r *http.Request) {
		err := t.Send(r.Context(), pubsub.Message{Body: []byte("Someone signed up")})
		if err != nil {
			log.Println(err)
		}
	})
	return http.ListenAndServe(":8080", nil)
}
```

The call to `Send` will only return after the message has been sent to the server or its sending has failed.

Messages can be received from an existing subscription to a topic by calling the `Receive` method on a `Subscription` object returned from `acmepubsub.OpenSubscription`, like this:

```go
package main

import (
	"context"
	"fmt"
	"log"

	"github.com/google/go-cloud/pubsub"
	"github.com/google/go-cloud/pubsub/acmepubsub"
)

func main() {
	if err := receive(); err != nil {
		log.Fatal(err)
	}
}

func receive() error {
	ctx := context.Background()
	s, err := acmepubsub.OpenSubscription(ctx, "unicornvideohub", "user-signup-minder", nil)
	if err != nil {
		return err
	}
	defer s.Close()
	msg, err := s.Receive(ctx)
	if err != nil {
		return err
	}
	// Do something with msg.
	fmt.Printf("Got message: %s\n", msg.Body)
	// Acknowledge that we handled the message.
	msg.Ack()
}
```

A more realistic subscriber client would process messages in a loop, like this:

```go
package main

import (
	"context"
	"log"
	"os"
	"os/signal"

	"github.com/google/go-cloud/pubsub"
	"github.com/google/go-cloud/pubsub/acmepubsub"
)

func main() {
	if err := receive(); err != nil {
		log.Fatal(err)
	}
}

func receive() error {
	ctx := context.Background()
	s, err := acmepubsub.OpenSubscription(ctx, "unicornvideohub", "signup-minder", nil)
	if err != nil {
		return err
	}
	defer s.Close()

	// Process messages.
	for {
		msg, err := s.Receive(ctx)
		if err {
			return err
		}
		log.Printf("Got message: %s\n", msg.Body)
		msg.Ack()
	}
}
```

The messages can be processed concurrently with an [inverted worker pool](https://www.youtube.com/watch?v=5zXAHh5tJqQ&t=26m58s), like this:
```go
package main

import (
	"context"
	"log"
	"os"
	"os/signal"

	"github.com/google/go-cloud/pubsub"
	"github.com/google/go-cloud/pubsub/acmepubsub"
)

func main() {
	if err := receive(); err != nil {
		log.Fatal(err)
	}
}

func receive() error {
	ctx := context.Background()
	s, err := acmepubsub.OpenSubscription(ctx, "unicornvideohub", "user-signup-minder", nil)
	if err != nil {
		return err
	}
	defer s.Close()

	// Process messages.
	const poolSize = 10
	// Use a buffered channel as a semaphore.
	sem := make(chan struct{}, poolSize)
	for {
		msg, err := s.Receive(ctx)
		if err {
			return err
		}
		sem <- struct{}{}
		go func() {
			log.Printf("Got message: %s", msg.Body)
			msg.Ack()
			<-sem
		}()
	}
	for n := poolSize; n > 0; n-- {
		sem <- struct{}{}
	}
}
```

### Driver implementer’s perspective
Adding support for a new pubsub system involves the following steps, continuing with the "acme" example:

1. Add a new package called `acmepubsub`.
2. Add private `topic` and `subscription` types to `acmepubsub` implementing the corresponding interfaces in the `github.com/go-cloud/pubsub/driver` package.
<<<<<<< HEAD
3. Add `func OpenTopic(...)` that creates an `acmepubsub.topic` and returns a concrete `pubsub.Topic` object made from it.
4. Add `func OpenSubscription(...)` that creates an `acmepubsub.subscription` and returns a `pubsub.Subscription` object made from it.
=======
3. (Usually) add a `Client` type to `acmepubsub` with an associated `NewClient` func that connects to the relevant service, and the following methods:
	* `func (c *Client) OpenTopic(ctx, topicName, opts)` that creates an `acmepubsub.topic` and returns a concrete `pubsub.Topic` object made from it.
	* `func (c *Client) OpenSubscription(ctx, subscriptionName, opts)` that creates an `acmepubsub.subscription` and returns a `pubsub.Subscription` object made from it.
>>>>>>> 7c70d52c

Here is a sketch of what the `acmepubsub` package could look like:
```go
package acmepubsub

import (
	"context"

	rawacmepubsub "github.com/acme/pubsub"
	"github.com/google/go-cloud/pubsub"
	"github.com/google/go-cloud/pubsub/driver"
)


// OpenTopic opens an existing topic on the pubsub server and returns a Topic
// that can be used to send messages to that topic.
func OpenTopic(ctx context.Context, projectID, topicName string) (*pubsub.Topic, error) {
	c, err := rawacmepubsub.NewClient(ctx, projectName)
	if err != nil {
		return nil, err
	}
<<<<<<< HEAD
	rt, err := c.Topic(ctx, topicName)
=======
	return &Client{ rawclient: c }, nil
}

type TopicOptions struct {
	// ...
}

// OpenTopic opens an existing topic on the pubsub server and returns a Topic
// that can be used to send messages to that topic.
func (c *Client) OpenTopic(ctx context.Context, topicName string, opts *TopicOptions) (*pubsub.Topic, error) {
	rt, err := c.rawclient.Topic(ctx, topicName)
>>>>>>> 7c70d52c
	if err != nil {
		return err
	}
	t := &topic{ rawTopic: rt }
	return pubsub.NewTopic(t)
<<<<<<< HEAD
=======
}

type SubscriptionOptions struct {
	// ...
>>>>>>> 7c70d52c
}

// OpenSubscription opens an existing subscription on the server and returns a
// Subscription that can be used to receive messages.
<<<<<<< HEAD
func OpenSubscription(ctx context.Context, projectID, subscriptionName string) (*pubsub.Subscription, error) {
	c, err := rawacmepubsub.NewClient(ctx, projectName)
	if err != nil {
		return nil, err
	}
	rs, err := c.Subscription(ctx, subscriptionName)
=======
func (c *Client) OpenSubscription(ctx context.Context, subscriptionName string, opts *SubscriptionOptions) (*pubsub.Subscription, error) {
	rs, err := c.rawclient.Subscription(ctx, subscriptionName)
>>>>>>> 7c70d52c
	if err != nil {
		return err
	}
	s := &subscription{ rawSub: rs }
	return pubsub.NewSubscription(s)
}

type topic struct {
	rawTopic 	*rawacmepubsub.Topic
}

func (t *topic) SendBatch(ctx context.Context, []*pubsub.Message) error {
	// ...
}

func (t *topic) Close() error {
	// ...
}

type subscription struct {
	rawSub 	*rawacmepubsub.Subscription
}

func (s *subscription) ReceiveBatch(ctx context.Context) ([]*pubsub.Message, error) {
	// ...
}

func (s *subscription) SendAcks(ctx context.Context, []pubsub.AckID) error {
	// ...
}

func (s *subscription) Close() error {
	// ...
}
```

The driver interfaces are batch-oriented because some pubsub systems can more efficiently deal with batches of messages than with one at a time. Streaming was considered but it does not appear to provide enough of a performance gain to be worth the additional complexity of supporting it across different pubsub systems \[[benchmarks](https://github.com/ijt/pubsub/tree/master/benchmarks)].

The driver interfaces will be located in the `github.com/google/go-cloud/pubsub/driver` package and will look something like this:

```go
package driver

type AckID interface{}

type Message struct {
	// Body contains the content of the message.
	Body []byte

	// Attributes has key/value metadata for the message.
	Attributes map[string]string

	// AckID identifies the message on the server.
	// It can be used to ack the message after it has been received.
	AckID AckID
}

// Topic publishes messages.
type Topic interface {
	// SendBatch publishes all the messages in ms.
	SendBatch(ctx context.Context, ms []*Message) error

	// Close disconnects the Topic.
	Close() error
}

// Subscription receives published messages.
type Subscription interface {
	// ReceiveBatch returns a batch of messages that have queued up for the
	// subscription on the server.
	ReceiveBatch(ctx context.Context) ([]*Message, error)

	// SendAcks acknowledges the messages with the given ackIDs on the
	// server so that they
	// will not be received again for this subscription. This method
	// returns only after all the ackIDs are sent.
	SendAcks(ctx context.Context, ackIDs []interface{}) error

	// Close disconnects the Subscription.
	Close() error
}
```

## Detailed design
The developer experience of using Go Cloud pubsub involves sending, receiving and acknowledging one message at a time, all in terms of synchronous calls. Behind the scenes, the driver implementations deal with batches of messages and acks. The concrete API, to be written by the Go Cloud team, takes care of creating the batches in the case of Send or Ack, and dealing out messages one at a time in the case of Receive.

The concrete API will be located at `github.com/google/go-cloud/pubsub` and will look something like this:

```go
package pubsub

import (
	"context"
	"github.com/google/go-cloud/pubsub/driver"
)

// Message contains data to be published.
type Message struct {
	// Body contains the content of the message.
	Body []byte

	// Attributes contains key/value pairs with metadata about the message.
	Attributes map[string]string

	// ackID is an ID for the message on the server, used for acking.
	ackID AckID

	// sub is the Subscription this message was received from.
	sub *Subscription
}

type AckID interface{}

// Ack acknowledges the message, telling the server that it does not need to
// be sent again to the associated Subscription. This method returns
<<<<<<< HEAD
// immediately and the ack is sent to the server in a separate goroutine
// managed by the Subscription from which this message was received.
=======
// immediately.
>>>>>>> 7c70d52c
func (m *Message) Ack() {
	// Send the ack ID back to the subscriber for batching.
        // The ack is sent to the server in a separate goroutine
        // managed by the Subscription from which this message was
        // received.
        // ...
}

// Topic publishes messages to all its subscribers.
type Topic struct {
	driver   driver.Topic
	mcChan   chan msgCtx
	doneChan chan struct{}
}

// msgCtx pairs a Message with the Context of its Send call.
type msgCtx struct {
	msg *Message
	ctx context.Context
}

// Send publishes a message. It only returns after the message has been
// sent, or failed to be sent. The call will fail if ctx is canceled.
// Send can be called from multiple goroutines at once.
func (t *Topic) Send(ctx context.Context, m *Message) error {
        // Send this message over t.mcChan and then wait for the batch including
        // this message to be sent to the server.
        // ...
}

// Close disconnects the Topic.
func (t *Topic) Close() error {
	close(t.doneChan)
	return t.driver.Close()
}

<<<<<<< HEAD
// NewTopic makes a pubsub.Topic from a driver.Topic. Behind the scenes,
// NewTopic spins up a goroutine to bundle messages into batches and send
// them to the server.
=======
// NewTopic makes a pubsub.Topic from a driver.Topic.
>>>>>>> 7c70d52c
func NewTopic(d driver.Topic) *Topic {
	t := &Topic{
		driver:   d,
		mcChan:   make(chan msgCtx),
		doneChan: make(chan struct{}),
	}
	go func() {
		// Pull messages from t.mcChan and put them in batches. Send the current
		// batch whenever it is large enough or enough time has elapsed since
		// the last send.
		// ...
	}()
	return t
}

// Subscription receives published messages.
type Subscription struct {
	driver driver.Subscription

	// ackChan conveys ackIDs from Message.Ack to the ack batcher goroutine.
	ackChan chan AckID

	// ackErrChan reports errors back to Message.Ack.
	ackErrChan chan error

	// doneChan tells the goroutine from startAckBatcher to finish.
	doneChan chan struct{}

	// q is the local queue of messages downloaded from the server.
	q []*Message
}

// Receive receives and returns the next message from the Subscription's queue,
// blocking if none are available. This method can be called concurrently from
// multiple goroutines. On systems that support acks, the Ack() method of the
// returned Message has to be called once the message has been processed, to
// prevent it from being received again.
func (s *Subscription) Receive(ctx context.Context) (*Message, error) {
	if len(s.q) == 0 {
		// Get the next batch of messages from the server.
		// ...
	}
	m := s.q[0]
	s.q = s.q[1:]
	return m, nil
}

// Close disconnects the Subscription.
func (s *Subscription) Close() error {
	close(s.doneChan)
	return s.driver.Close()
}

// NewSubscription creates a Subscription from a driver.Subscription and opts to
// tune sending and receiving of acks and messages. Behind the scenes,
// NewSubscription spins up a goroutine to gather acks into batches and
// periodically send them to the server.
func NewSubscription(s driver.Subscription) *Subscription {
	// Details similar to the body of NewTopic should go here.
}
```

<<<<<<< HEAD
Topics will gather messages into batches for sending, using the
existing [bundler](https://godoc.org/google.golang.org/api/support/bundler)
package. The batch size will be dynamically tuned according to the number of
messages being sent per second.

Subscribers will gather message acks into batches the same way, also
=======
Topics will gather messages into batches for sending. The batch size will be
dynamically tuned according to how many messages are being sent concurrently.

Subscriptions will gather message acks into batches the same way, also
>>>>>>> 7c70d52c
dynamically tuning the batch size.

## Alternative designs considered

### Batch oriented concrete API
In this alternative, the application code sends, receives and acknowledges messages in batches. Here is an example of how it would look from the developer's perspective, in a situation where not too many signups are happening per second.
```go
package main

import (
	"context"
	"log"
	"net/http"

	"github.com/google/go-cloud/pubsub"
	"github.com/google/go-cloud/pubsub/acmepubsub"
)

func main() {
	log.Fatal(serve())
}

func serve() error {
	ctx := context.Background()
	t, err := acmepubsub.OpenTopic(ctx, "unicornvideohub", "user-signup", nil)
	if err != nil {
		return err
	}
	defer t.Close()
	http.HandleFunc("/signup", func(w http.ResponseWriter, r *http.Request) {
		err := t.Send(r.Context(), []pubsub.Message{{Body: []byte("Someone signed up")}})
		if err != nil {
			log.Println(err)
		}
	})
	return http.ListenAndServe(":8080", nil)
}
```
For a company experiencing explosive growth or enthusiastic spammers creating more signups than this simple-minded implementation can handle, the app would have to be adapted to create non-singleton batches, like this:
```go
package main

import (
	"context"
	"log"
	"net/http"

	"github.com/google/go-cloud/pubsub"
	"github.com/google/go-cloud/pubsub/acmepubsub"
)

const batchSize = 1000

func main() {
	log.Fatal(serve())
}

func serve() error {
	ctx := context.Background()
	t, err := acmepubsub.OpenTopic(ctx, "unicornvideohub", "user-signup", nil)
	if err != nil {
		return err
	}
	defer t.Close()
	c := make(chan *pubsub.Message)
	go sendBatches(ctx, t, c)
	http.HandleFunc("/signup", func(w http.ResponseWriter, r *http.Request) {
		c <- &pubsub.Message{Body: []byte("Someone signed up")}
	})
	return http.ListenAndServe(":8080", nil)
}

func sendBatches(ctx context.Context, t *pubsub.Topic, c chan *pubsub.Message) {
	batch := make([]*pubsub.Message, batchSize)
	for {
		for i := 0; i < batchSize; i++ {
			batch[i] = <-c
		}
		if err := t.Send(ctx, batch); err != nil {
			log.Println(err)
		}
	}
}
```
This shows how the complexity of batching has been pushed onto the application code. Removing messages from the batch when HTTP/2 requests are canceled would require the application code to be even more complex, adding more risk of bugs.

In this API, the application code has to either request batches of size 1, meaning more
network traffic, or it has to explicitly manage the batches of messages it receives.
Here is an example of how this API would be used for serial message processing:
```go
package main

import (
	"context"
	"log"
	"os"
	"os/signal"

	"github.com/google/go-cloud/pubsub"
	"github.com/google/go-cloud/pubsub/acmepubsub"
)

const batchSize = 10

func main() {
	if err := receive(); err != nil {
		log.Fatal(err)
	}
}

func receive() error {
	ctx := context.Background()
	s, err := acmepubsub.OpenSubscription(ctx, "unicornvideohub", "signup-minder", nil)
	if err != nil {
		return err
	}
	defer s.Close()

	// Process messages.
	for {
		msgs, err := s.Receive(ctx, batchSize)
		if err {
			return err
		}
		acks := make([]pubsub.AckID, 0, batchSize)
		for _, msg := range msgs {
			// Do something with msg.
			fmt.Printf("Got message: %q\n", msg.Body)
			acks = append(acks, msg.AckID)
		}
		err := s.SendAcks(ctx, acks)
		if err != nil {
			return err
		}
	}
}
```

Here’s what it might look like to use this batch-only API with the inverted worker pool pattern:
```go
package main

import (
	"context"
	"log"
	"os"
	"os/signal"

	"github.com/google/go-cloud/pubsub"
	"github.com/google/go-cloud/pubsub/acmepubsub"
)

const batchSize = 100
const poolSize = 10

func main() {
	if err := receive(); err != nil {
		log.Fatal(err)
	}
}

func receive() error {
	ctx := context.Background()
	s, err := acmepubsub.OpenSubscription(ctx, "unicornvideohub", "user-signup-minder", nil)
	if err != nil {
		return err
	}
	defer s.Close()

	// Receive the messages and forward them to a chan.
	msgsChan := make(chan *pubsub.Message)
	go func() {
		for {
			msgs, err := s.Receive(ctx, batchSize)
			if err {
				log.Fatal(err)
			}
			for _, m := range msgs {
				msgsChan <- m
			}
		}
	}

	// Get the acks from a chan and send them back to the
	// server in batches.
	acksChan := make(chan pubsub.AckID)
	go func() {
		for {
			batch := make([]pubsub.AckID, batchSize)
			for i := 0; i < len(batch); i++ {
				batch[i] = <-acksChan
			}
			if err := s.SendAcks(ctx, batch); err != nil {
				/* handle err */
			}
		}
	}

	// Use a buffered channel as a semaphore.
	sem := make(chan struct{}, poolSize)
	for msg := range msgsChan {
		sem <- struct{}{}
		go func(msg *pubsub.Message) {
			log.Printf("Got message: %s", msg.Body)
			acksChan <- msg.AckID
			<-sem
		}(msg)
	}
	for n := poolSize; n > 0; n-- {
		sem <- struct{}{}
	}
}
```

Here are some trade-offs of this design:

Pro:
* The semantics are simple, making it
	* straightforward to implement the concrete API and the drivers for most pubsub providers
	* easy for developers to reason about how it will behave
	* less risky that bugs will be present in the concrete API.
* Fairly efficient sending and receiving of messages is possible by tuning batch size and the number of goroutines sending or receiving messages.

Con:
* This style of API makes the inverted worker pool pattern verbose.
* Apps needing to send or receive a large volume of messages must have their own logic to create batches of size greater than 1.

### go-micro
Here is an example of what application code could look like for a pubsub API inspired by [`go-micro`](https://github.com/micro/go-micro)'s `broker` package:
```go
b := somepubsub.NewBroker(...)
if err := b.Connect(); err != nil {
	/* handle err */
}
topic := "user-signups"
subID := "user-signups-subscription-1"
s, err := b.Subscription(ctx, topic, subID, func(pub broker.Publication) error {
	fmt.Printf("%s\n", pub.Message.Body)
	return nil
})
if err := b.Publish(ctx, topic, &broker.Message{ Body: []byte("alice signed up") }); err != nil {
	/* handle err */
}
// Sometime later:
if err := s.Unsubscribe(ctx); err != nil {
	/* handle err */
}
```

Pro:
* The callback to the subscription returning an error to decide whether to acknowledge the message means the developer cannot forget to ack.

Con:
* Go micro has code to auto-create [topics](https://github.com/micro/go-plugins/blob/f3fcfcdf77392b4e053c8d5b361abfabc0c623d3/broker/googlepubsub/googlepubsub.go#L152) and [subscriptions](https://github.com/micro/go-plugins/blob/f3fcfcdf77392b4e053c8d5b361abfabc0c623d3/broker/googlepubsub/googlepubsub.go#L185) as needed, but this is not consistent with Go Cloud’s design principle to not get involved in operations.
* The subscription callback idea does not appear to be compatible with inverted worker pools.

## Acknowledgements
In pubsub systems with acknowledgement, messages are kept in a queue associated with the subscription on the server. When a client receives one of these messages, its counterpart on the server is marked as being processed. Once the client finishes processing the message, it sends an acknowledgement (or "ack") to the server and the server removes the message from the subscription queue. There may be a deadline for the acknowledgement, past which the server unmarks the message so that it can be received again for another try at processing.

Redis Pub/Sub and ZeroMQ don’t support acking, but many others do including GCP PubSub, Azure Service Bus, RabbitMQ, and [Redis Streams](https://redis.io/topics/streams-intro). Given the wide support and usefulness, it makes sense to support message acking in Go Cloud.

As of this writing, it is an open question as to what should be done about pubsub systems that do not support acks. Some possibilities have been discussed, but no clear best option has emerged yet:
1. simulating acknowledgement by constructing queues on the server. Con: the magically created queues would probably be a less than pleasant surprise for some users.
2. making ack a no-op for systems that don't support it. With this, do we return a sentinel error from `Ack`, and if so then doesn't that unduly complicate the code for apps that never use non-acking systems? This option is also potentially misleading for developers who would naturally assume that un-acked messages would be redelivered.

### Rejected acknowledgement API: `Receive` method returns an `ack` func
In this alternative, the application code would look something like this:
```go
msg, ack, err := s.Receive(ctx)
log.Printf("Received message: %q", msg.Body)
ack(msg)
```
Pro:
* The compiler will complain if the returned `ack` function is not used.

Con:
* Receive has one more return value.
* Passing `ack` around along with `msg` is inconvenient.

## Tests
### Unit tests for the concrete API (`github.com/go-cloud/pubsub`)
We can test that the batched sending, receiving and acking work as intended by making mock implementations of the driver interfaces.

At least the following things should be tested:
* Calling `pubsub.Message.Ack` causes `driver.Subscription.SendAcks` to be called.
* Calling `pubsub.Topic.Send` causes `driver.Topic.SendBatch` to be called.
* Calling `pubsub.Subscription.Receive` causes `driver.Subscription.ReceiveBatch` to be called.

### Conformance tests for specific implementations (*e.g.*, `github.com/go-cloud/pubsub/acmepubsub`)
* Sent messages with random contents are received with the same contents.
* Sent messages with random attributes are received with the same attributes.
* Error occurs when making a local topic with an ID that doesn’t exist on the server.
* Error occurs when making a subscription with an ID that doesn’t exist on the server.
* Message gets sent again after ack deadline if a message is never acknowledged.
* ~~Acked messages don't get received again after waiting twice the ack deadline.~~ :point_left: This test would probably be too flakey.

## Benchmarks
What is the throughput and latency of Go Cloud's `pubsub` package, relative to directly using the APIs for various providers?
* send, for 1, 10, 100 topics, and for 1, 10, 100 goroutines sending messages to those topics
* receive, for 1, 10, 100 subscriptions, and for 1, 10, 100 goroutines receiving from each subscription

## References
* https://github.com/google/go-cloud/issues/312
* http://queues.io/<|MERGE_RESOLUTION|>--- conflicted
+++ resolved
@@ -199,14 +199,8 @@
 
 1. Add a new package called `acmepubsub`.
 2. Add private `topic` and `subscription` types to `acmepubsub` implementing the corresponding interfaces in the `github.com/go-cloud/pubsub/driver` package.
-<<<<<<< HEAD
 3. Add `func OpenTopic(...)` that creates an `acmepubsub.topic` and returns a concrete `pubsub.Topic` object made from it.
 4. Add `func OpenSubscription(...)` that creates an `acmepubsub.subscription` and returns a `pubsub.Subscription` object made from it.
-=======
-3. (Usually) add a `Client` type to `acmepubsub` with an associated `NewClient` func that connects to the relevant service, and the following methods:
-	* `func (c *Client) OpenTopic(ctx, topicName, opts)` that creates an `acmepubsub.topic` and returns a concrete `pubsub.Topic` object made from it.
-	* `func (c *Client) OpenSubscription(ctx, subscriptionName, opts)` that creates an `acmepubsub.subscription` and returns a `pubsub.Subscription` object made from it.
->>>>>>> 7c70d52c
 
 Here is a sketch of what the `acmepubsub` package could look like:
 ```go
@@ -228,48 +222,22 @@
 	if err != nil {
 		return nil, err
 	}
-<<<<<<< HEAD
 	rt, err := c.Topic(ctx, topicName)
-=======
-	return &Client{ rawclient: c }, nil
-}
-
-type TopicOptions struct {
-	// ...
-}
-
-// OpenTopic opens an existing topic on the pubsub server and returns a Topic
-// that can be used to send messages to that topic.
-func (c *Client) OpenTopic(ctx context.Context, topicName string, opts *TopicOptions) (*pubsub.Topic, error) {
-	rt, err := c.rawclient.Topic(ctx, topicName)
->>>>>>> 7c70d52c
 	if err != nil {
 		return err
 	}
 	t := &topic{ rawTopic: rt }
 	return pubsub.NewTopic(t)
-<<<<<<< HEAD
-=======
-}
-
-type SubscriptionOptions struct {
-	// ...
->>>>>>> 7c70d52c
 }
 
 // OpenSubscription opens an existing subscription on the server and returns a
 // Subscription that can be used to receive messages.
-<<<<<<< HEAD
 func OpenSubscription(ctx context.Context, projectID, subscriptionName string) (*pubsub.Subscription, error) {
 	c, err := rawacmepubsub.NewClient(ctx, projectName)
 	if err != nil {
 		return nil, err
 	}
 	rs, err := c.Subscription(ctx, subscriptionName)
-=======
-func (c *Client) OpenSubscription(ctx context.Context, subscriptionName string, opts *SubscriptionOptions) (*pubsub.Subscription, error) {
-	rs, err := c.rawclient.Subscription(ctx, subscriptionName)
->>>>>>> 7c70d52c
 	if err != nil {
 		return err
 	}
@@ -385,12 +353,7 @@
 
 // Ack acknowledges the message, telling the server that it does not need to
 // be sent again to the associated Subscription. This method returns
-<<<<<<< HEAD
-// immediately and the ack is sent to the server in a separate goroutine
-// managed by the Subscription from which this message was received.
-=======
 // immediately.
->>>>>>> 7c70d52c
 func (m *Message) Ack() {
 	// Send the ack ID back to the subscriber for batching.
         // The ack is sent to the server in a separate goroutine
@@ -427,13 +390,7 @@
 	return t.driver.Close()
 }
 
-<<<<<<< HEAD
-// NewTopic makes a pubsub.Topic from a driver.Topic. Behind the scenes,
-// NewTopic spins up a goroutine to bundle messages into batches and send
-// them to the server.
-=======
 // NewTopic makes a pubsub.Topic from a driver.Topic.
->>>>>>> 7c70d52c
 func NewTopic(d driver.Topic) *Topic {
 	t := &Topic{
 		driver:   d,
@@ -496,19 +453,10 @@
 }
 ```
 
-<<<<<<< HEAD
-Topics will gather messages into batches for sending, using the
-existing [bundler](https://godoc.org/google.golang.org/api/support/bundler)
-package. The batch size will be dynamically tuned according to the number of
-messages being sent per second.
-
-Subscribers will gather message acks into batches the same way, also
-=======
 Topics will gather messages into batches for sending. The batch size will be
 dynamically tuned according to how many messages are being sent concurrently.
 
 Subscriptions will gather message acks into batches the same way, also
->>>>>>> 7c70d52c
 dynamically tuning the batch size.
 
 ## Alternative designs considered
