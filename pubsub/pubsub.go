--- conflicted
+++ resolved
@@ -158,19 +158,11 @@
 	return t.driver.As(i)
 }
 
-<<<<<<< HEAD
-// NewTopic creates a new *Topic based on a specific driver implementation.
-// End users should use subpackages to construct a *Topic instead of this
-// function; see the package documentation for details.
-// It is intended for use by provider implementations.
-func NewTopic(d driver.Topic) *Topic {
-=======
 // NewTopic is for use by provider implementations.
 var NewTopic = newTopic
 
 // newTopic makes a pubsub.Topic from a driver.Topic.
 func newTopic(d driver.Topic) *Topic {
->>>>>>> d765fd6b
 	callCtx, cancel := context.WithCancel(context.Background())
 	handler := func(item interface{}) error {
 		ms := item.([]*Message)
@@ -321,15 +313,6 @@
 	return s.driver.As(i)
 }
 
-<<<<<<< HEAD
-// NewSubscription creates a new *Subscription based on a specific driver
-// implementation.
-// End users should use subpackages to construct a *Subscription instead of this
-// function; see the package documentation for details.
-// It is intended for use by provider implementations.
-// If newAckBatcher is nil, a default batcher implementation will be used.
-func NewSubscription(d driver.Subscription, newAckBatcher func(context.Context, *Subscription) driver.Batcher) *Subscription {
-=======
 // NewSubscription is for use by provider implementations.
 var NewSubscription = newSubscription
 
@@ -337,7 +320,6 @@
 // and a function to make a batcher that sends batches of acks to the provider.
 // If newAckBatcher is nil, a default batcher implementation will be used.
 func newSubscription(d driver.Subscription, newAckBatcher func(context.Context, *Subscription) driver.Batcher) *Subscription {
->>>>>>> d765fd6b
 	ctx, cancel := context.WithCancel(context.Background())
 	s := &Subscription{
 		driver: d,
